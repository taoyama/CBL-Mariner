# Disable stripping - strip is trying to strip binaries (.img, .elf, etc.) built for different architectures.
%global __strip /bin/true
%global libfdt_version 1.6.0
%global libseccomp_version 2.4.0
%global libusbx_version 1.0.23
%global meson_version 0.58.2
%global usbredir_version 0.7.1
%global ipxe_version 1.20.1
%global excluded_targets moxie-softmmu
%global have_memlock_limits 0
%global need_qemu_kvm 0
%ifarch x86_64
%global kvm_package   system-x86
# need_qemu_kvm should only ever be used by x86
%global need_qemu_kvm 1
%endif
%ifarch aarch64
%global kvm_package   system-aarch64
%endif
%global modprobe_kvm_conf %{_sourcedir}/kvm.conf
%ifarch x86_64
    %global modprobe_kvm_conf %{_sourcedir}/kvm-x86.conf
%endif
%global tools_only 0
%global user_static 0
%global have_kvm 1
%global have_numactl 1
%global have_spice 0
%global have_xen 0
%global have_liburing 1
%global have_virgl 1
%global have_jack 0
%global have_sdl_image 0
%global have_fdt 1
%global have_opengl 1
%global have_usbredir 1
%global enable_werror 0
%global have_edk2 0
%global have_pmem 0
%ifarch x86_64
%global have_pmem 1
%endif
# All modules should be listed here.
%define have_block_rbd 1
%global have_block_gluster 0
%define have_block_nfs 1
%define have_librdma 1
%define have_libcacard 1
# LTO still has issues with qemu on armv7hl and aarch64
# https://bugzilla.redhat.com/show_bug.cgi?id=1952483
%global _lto_cflags %{nil}

# Needed until CBL-Mariner starts cross-compiling 'ipxe', 'seabios' and 'sgabios' for other architectures.
%ifarch x86_64
%global firmwaredirs "%{_datadir}/qemu-firmware:%{_datadir}/ipxe/qemu:%{_datadir}/seavgabios:%{_datadir}/seabios:%{_datadir}/sgabios"
%else
%global firmwaredirs "%{_datadir}/qemu-firmware"
%endif

%global qemudocdir %{_docdir}/%{name}
%define evr %{version}-%{release}
%define requires_block_curl Requires: %{name}-block-curl = %{evr}
%define requires_block_dmg Requires: %{name}-block-dmg = %{evr}
%if %{have_block_gluster}
%define requires_block_gluster Requires: %{name}-block-gluster = %{evr}
%define obsoletes_block_gluster %{nil}
%else
%define requires_block_gluster %{nil}
%define obsoletes_block_gluster Obsoletes: %{name}-block-gluster < %{evr}
%endif
%define requires_block_iscsi Requires: %{name}-block-iscsi = %{evr}
%if %{have_block_nfs}
%define requires_block_nfs Requires: %{name}-block-nfs = %{evr}
%define obsoletes_block_nfs %{nil}
%else
%define requires_block_nfs %{nil}
%define obsoletes_block_nfs Obsoletes: %{name}-block-nfs < %{evr}
%endif
%if %{have_block_rbd}
%define requires_block_rbd Requires: %{name}-block-rbd = %{evr}
%define obsoletes_block_rbd %{nil}
%else
%define requires_block_rbd %{nil}
%define obsoletes_block_rbd Obsoletes: %{name}-block-rbd < %{evr}
%endif
%define requires_audio_alsa Requires: %{name}-audio-alsa = %{evr}
%define requires_audio_oss Requires: %{name}-audio-oss = %{evr}
%if %{with brltty}
%define requires_char_baum Requires: %{name}-char-baum = %{evr}
%else
%define requires_char_baum %{nil}
%endif
%define requires_device_usb_host Requires: %{name}-device-usb-host = %{evr}
%define requires_device_usb_redirect Requires: %{name}-device-usb-redirect = %{evr}
%define requires_ui_curses Requires: %{name}-ui-curses = %{evr}
%define requires_ui_gtk Requires: %{name}-ui-gtk = %{evr}
%define requires_ui_egl_headless Requires: %{name}-ui-egl-headless = %{evr}
%define requires_ui_opengl Requires: %{name}-ui-opengl = %{evr}
%define requires_device_display_virtio_gpu Requires: %{name}-device-display-virtio-gpu = %{evr}
%define requires_device_display_virtio_gpu_gl Requires: %{name}-device-display-virtio-gpu-gl = %{evr}
%define requires_device_display_virtio_gpu_pci Requires: %{name}-device-display-virtio-gpu-pci = %{evr}
%define requires_device_display_virtio_gpu_pci_gl Requires: %{name}-device-display-virtio-gpu-pci-gl = %{evr}
%define requires_device_display_virtio_gpu_ccw Requires: %{name}-device-display-virtio-gpu-ccw = %{evr}
%define requires_device_display_virtio_vga Requires: %{name}-device-display-virtio-vga = %{evr}
%define requires_device_display_virtio_vga_gl Requires: %{name}-device-display-virtio-vga-gl = %{evr}
%if %{with libssh}
%define requires_block_ssh Requires: %{name}-block-ssh = %{evr}
%else
%define requires_block_ssh %{nil}
%endif
%if %{with pulseaudio}
%define pa_drv pa,
%define requires_audio_pa Requires: %{name}-audio-pa = %{evr}
%else
%define requires_audio_pa %{nil}
%endif
%if %{with sdl}
%define sdl_drv sdl,
%define requires_audio_sdl Requires: %{name}-audio-sdl = %{evr}
%define requires_ui_sdl Requires: %{name}-ui-sdl = %{evr}
%else
%define requires_audio_sdl %{nil}
%define requires_ui_sdl %{nil}
%endif
%if %{have_virgl}
%define requires_device_display_vhost_user_gpu Requires: %{name}-device-display-vhost-user-gpu = %{evr}
%else
%define requires_device_display_vhost_user_gpu %{nil}
%endif
%if %{have_jack}
%define jack_drv jack,
%define requires_audio_jack Requires: %{name}-audio-jack = %{evr}
%else
%define requires_audio_jack %{nil}
%endif
%if %{have_spice}
%define requires_ui_spice_app Requires: %{name}-ui-spice-app = %{evr}
%define requires_ui_spice_core Requires: %{name}-ui-spice-core = %{evr}
%define requires_device_display_qxl Requires: %{name}-device-display-qxl = %{evr}
%define requires_audio_spice Requires: %{name}-audio-spice = %{evr}
%define requires_char_spice Requires: %{name}-char-spice = %{evr}
%else
%define requires_ui_spice_app %{nil}
%define requires_ui_spice_core %{nil}
%define requires_device_display_qxl %{nil}
%define requires_audio_spice %{nil}
%define requires_char_spice %{nil}
%endif
%if %{have_libcacard}
%define requires_device_usb_smartcard Requires: %{name}-device-usb-smartcard = %{evr}
%else
%define requires_device_usb_smartcard %{nil}
%endif
%global requires_all_modules \
%requires_block_curl \
%requires_block_dmg \
%requires_block_gluster \
%requires_block_iscsi \
%requires_block_nfs \
%requires_block_rbd \
%requires_block_ssh \
%requires_audio_alsa \
%requires_audio_oss \
%requires_audio_pa \
%requires_audio_sdl \
%requires_audio_jack \
%requires_audio_spice \
%requires_ui_curses \
%requires_ui_gtk \
%requires_ui_sdl \
%requires_ui_egl_headless \
%requires_ui_opengl \
%requires_ui_spice_app \
%requires_ui_spice_core \
%requires_char_baum \
%requires_char_spice \
%requires_device_display_qxl \
%requires_device_display_vhost_user_gpu \
%requires_device_display_virtio_gpu \
%requires_device_display_virtio_gpu_gl \
%requires_device_display_virtio_gpu_pci \
%requires_device_display_virtio_gpu_pci_gl \
%requires_device_display_virtio_vga \
%requires_device_display_virtio_vga_gl \
%requires_device_usb_host \
%requires_device_usb_redirect \
%requires_device_usb_smartcard \
# Modules which can be conditionally built
%global obsoletes_some_modules \
%{obsoletes_block_gluster} \
%{obsoletes_block_rbd} \
%{obsoletes_block_rbd} \
Obsoletes: %{name}-system-lm32 <= %{version}-%{release} \
Obsoletes: %{name}-system-lm32-core <= %{version}-%{release} \
Obsoletes: %{name}-system-moxie <= %{version}-%{release} \
Obsoletes: %{name}-system-moxie-core <= %{version}-%{release} \
Obsoletes: %{name}-system-unicore32 <= %{version}-%{release} \
Obsoletes: %{name}-system-unicore32-core <= %{version}-%{release}
# Mariner builds all default targets except for Moxie, PPC, SPARC targets
# The Moxie exclusion is inherited from Fedora
# Both PPC and SPARC targets require packages that only build natively on the target platforms
# and Mariner cannot support that at the moment.
%bcond_with ppc_support
%bcond_with sparc_support
# Temporarily disabled features waiting for missing BRs:
%bcond_with brltty
%bcond_with capstone
%bcond_with libssh
%bcond_with pulseaudio
%bcond_with sdl
%if %{without ppc_support}
%global excluded_targets %{excluded_targets},ppc-softmmu,ppc64-softmmu,ppc-linux-user,ppc64-linux-user,ppc64le-linux-user
%endif
%if %{without sparc_support}
%global excluded_targets %{excluded_targets},sparc-softmmu,sparc64-softmmu,sparc-linux-user,sparc32plus-linux-user,sparc64-linux-user
%endif
Summary:        QEMU is a FAST! processor emulator
Name:           qemu
Version:        6.2.0
<<<<<<< HEAD
Release:        7%{?dist}
=======
Release:        8%{?dist}
>>>>>>> 520bb328
License:        BSD AND CC-BY AND GPLv2+ AND LGPLv2+ AND MIT
Vendor:         Microsoft Corporation
Distribution:   Mariner
URL:            https://www.qemu.org/
Source0:        https://download.qemu.org/%{name}-%{version}.tar.xz
Source10:       qemu-guest-agent.service
Source11:       99-qemu-guest-agent.rules
Source12:       bridge.conf
Source17:       qemu-ga.sysconfig
Source21:       95-kvm-memlock.conf
Source26:       vhost.conf
Source27:       kvm.conf
Source30:       kvm-s390x.conf
Source31:       kvm-x86.conf
Source36:       README.tests
Patch1:         fixing-glibc-struct-statx-usage.patch
Patch2:         disable_qos_test.patch
Patch3:         0001-sgx-stub-fix.patch
# Fix various crashes with virtiofsd on F36+
# https://bugzilla.redhat.com/2070066
Patch4:         0001-tools-virtiofsd-Add-rseq-syscall-to-the-seccomp-allo.patch
Patch5:         0002-virtiofsd-Do-not-support-blocking-flock.patch
# acpi: fix QEMU crash when started with SLIC table
# https://bugzilla.redhat.com/show_bug.cgi?id=2072303
Patch6:         0001-acpi-fix-QEMU-crash-when-started-with-SLIC-table.patch
Patch7:         0001-ebpf-replace-deprecated-bpf_program__set_socket_filt.patch
# CVE-2022-0358 is fixed in 7.0.0 by https://gitlab.com/qemu-project/qemu/-/commit/48302d4eb628ff0bea4d7e92cbf6b726410eb4c3
# From https://bugzilla.redhat.com/show_bug.cgi?id=2046202
Patch1000:      CVE-2022-0358.patch
# CVE-2021-20255 does not seem to have been fixed in a release yet
# From https://lists.gnu.org/archive/html/qemu-devel/2021-02/msg06098.html
Patch1001:      CVE-2021-20255.patch
# CVE-2022-1050 does not seem to have been fixed in a release yet
# From https://lists.nongnu.org/archive/html/qemu-devel/2022-03/msg05197.html
Patch1002:      CVE-2022-1050.patch
# CVE-2022-26354 is fixed in 7.0.0 by https://gitlab.com/qemu-project/qemu/-/commit/8d1b247f3748ac4078524130c6d7ae42b6140aaf
Patch1003:      CVE-2022-26354.patch
Patch1004:      CVE-2022-26353.patch
Patch1005:      CVE-2021-4206.patch
Patch1006:      CVE-2022-35414.patch
# CVE-2021-4158 is fixed in 7.0.0 by https://gitlab.com/qemu-project/qemu/-/commit/9bd6565ccee68f72d5012e24646e12a1c662827e
Patch1007:      CVE-2021-4158.patch

# alsa audio output
BuildRequires:  alsa-lib-devel
# reading bzip2 compressed dmg images
BuildRequires:  bzip2-devel
BuildRequires:  cyrus-sasl-devel
# nvdimm dax
BuildRequires:  daxctl-devel
# qemu-pr-helper multipath support (requires libudev too)
BuildRequires:  device-mapper-multipath-devel
# fuse block device
BuildRequires:  fuse-devel
BuildRequires:  fuse3-devel
BuildRequires:  gcc
# GTK translations
BuildRequires:  gettext
BuildRequires:  glib2-devel
BuildRequires:  gnutls-devel
# GTK frontend
BuildRequires:  gtk3-devel
# `hostname` used by test suite
BuildRequires:  hostname
BuildRequires:  libaio-devel
BuildRequires:  libattr-devel
BuildRequires:  libbpf-devel
%if %{have_libcacard}
# smartcard device
BuildRequires:  libcacard-devel
%endif
# For virtiofs
BuildRequires:  libcap-ng-devel
# For network block driver
BuildRequires:  libcurl-devel
BuildRequires:  libiscsi-devel
# VNC JPEG support
BuildRequires:  libjpeg-devel
# For VNC PNG support
BuildRequires:  libpng-devel
BuildRequires:  libselinux-devel
BuildRequires:  libseccomp-devel >= %{libseccomp_version}
BuildRequires:  libslirp-devel
# TLS test suite
BuildRequires:  libtasn1-devel
# qemu-ga
BuildRequires:  libudev-devel
BuildRequires:  libusbx-devel >= %{libusbx_version}
# parallels disk images require libxml2
BuildRequires:  libxml2-devel
# zstd compression support
BuildRequires:  libzstd-devel
# For compressed guest memory dumps
BuildRequires:  lzo-devel
BuildRequires:  make
BuildRequires:  meson >= %meson_version
# curses display backend
BuildRequires:  ncurses-devel
# qauth infrastructure
BuildRequires:  pam-devel
BuildRequires:  perl-Test-Harness
# Hard requirement for version >= 1.3
BuildRequires:  pixman-devel
BuildRequires:  pkg-config
BuildRequires:  python3-devel
BuildRequires:  python3-sphinx
BuildRequires:  python3-sphinx_rtd_theme
BuildRequires:  snappy-devel
BuildRequires:  systemd-devel
# We need both because the 'stap' binary is probed for by configure
BuildRequires:  systemtap
BuildRequires:  systemtap-sdt-devel
BuildRequires:  texinfo
BuildRequires:  vte291-devel
BuildRequires:  zlib-devel
# qemu-keymap
BuildRequires:  pkgconfig(xkbcommon)
%if %{have_usbredir}
BuildRequires:  usbredir-devel >= %{usbredir_version}
%endif
%if %{with libssh}
BuildRequires:  libssh-devel
%endif
%if %{have_block_rbd}
BuildRequires:  librbd-devel
%endif
# For rdma
%if %{have_librdma}
BuildRequires:  rdma-core-devel
%endif
%if %{have_fdt}
BuildRequires:  libfdt-devel >= %{libfdt_version}
%endif
# For NUMA memory binding
%if %{have_numactl}
BuildRequires:  numactl-devel
%endif
%if %{have_pmem}
BuildRequires:  libpmem-devel
%endif
%if %{have_opengl}
BuildRequires:  pkgconfig(epoxy)
BuildRequires:  pkgconfig(gbm)
BuildRequires:  pkgconfig(libdrm)
%endif
%if %{with sdl}
# -display sdl support
BuildRequires:  SDL2-devel
%if %{have_sdl_image}
BuildRequires:  SDL2_image-devel
%endif
%endif
%if %{with pulseaudio}
# pulseaudio audio output
BuildRequires:  pulseaudio-libs-devel
%endif
%if %{have_block_nfs}
# NFS drive support
BuildRequires:  libnfs-devel
%endif
%if %{have_spice}
# spice graphics support
BuildRequires:  spice-protocol
BuildRequires:  spice-server-devel
%endif
%if %{with brltty}
# Braille device support
BuildRequires:  brlapi-devel
%endif
%if %{have_block_gluster}
# gluster block driver
BuildRequires:  glusterfs-api-devel
%endif
%if %{have_xen}
# Xen support
BuildRequires:  xen-devel
%endif
%if %{have_virgl}
# virgl 3d support
BuildRequires:  virglrenderer-devel
%endif
%if %{with capstone}
# preferred disassembler for TCG
BuildRequires:  capstone-devel
%endif
%if %{have_liburing}
# liburing support. Library isn't built for arm
BuildRequires:  liburing-devel
%endif
%if %{have_jack}
# jack audio driver
BuildRequires:  jack-audio-connection-kit-devel
%endif
Requires:       %{name}-img = %{version}-%{release}
Requires:       %{name}-system-aarch64 = %{version}-%{release}
Requires:       %{name}-system-alpha = %{version}-%{release}
Requires:       %{name}-system-arm = %{version}-%{release}
Requires:       %{name}-system-avr = %{version}-%{release}
Requires:       %{name}-system-cris = %{version}-%{release}
Requires:       %{name}-system-m68k = %{version}-%{release}
Requires:       %{name}-system-microblaze = %{version}-%{release}
Requires:       %{name}-system-mips = %{version}-%{release}
Requires:       %{name}-system-nios2 = %{version}-%{release}
Requires:       %{name}-system-or1k = %{version}-%{release}
Requires:       %{name}-system-riscv = %{version}-%{release}
Requires:       %{name}-system-rx = %{version}-%{release}
Requires:       %{name}-system-s390x = %{version}-%{release}
Requires:       %{name}-system-sh4 = %{version}-%{release}
Requires:       %{name}-system-tricore = %{version}-%{release}
Requires:       %{name}-system-xtensa = %{version}-%{release}
Requires:       %{name}-tools = %{version}-%{release}
Requires:       vhostuser-backend(fs)
# Requires for the 'qemu' metapackage
Requires:       %{name}-user = %{version}-%{release}
Requires:       qemu-pr-helper = %{version}-%{release}
%if %{with ppc_support}
Requires:       %{name}-system-ppc = %{version}-%{release}
%endif
%if %{with sparc_support}
Requires:       %{name}-system-sparc = %{version}-%{release}
%endif
%ifarch x86_64
Requires:       %{name}-system-x86 = %{version}-%{release}
%endif

%description
%{name} is an open source virtualizer that provides hardware
emulation for the KVM hypervisor. %{name} acts as a virtual
machine monitor together with the KVM kernel modules, and emulates the
hardware for a full system such as a PC and its associated peripherals.

%package        common
Summary:        QEMU common files needed by all QEMU targets
%ifarch x86_64
Requires:       ipxe >= %{ipxe_version}
%endif
Requires(post): %{_bindir}/getent
Requires(post): %{_sbindir}/groupadd
Requires(post): %{_sbindir}/useradd
Requires(post): systemd-units
Requires(postun): systemd-units
Requires(preun): systemd-units
%{obsoletes_some_modules}

%description common
%{name} is an open source virtualizer that provides hardware emulation for
the KVM hypervisor.

This package provides documentation and auxiliary programs used with %{name}.

%package        docs
Summary:        %{name} documentation

%description docs
%{name}-docs provides documentation files regarding %{name}.

%package -n     qemu-img
Summary:        QEMU command line tool for manipulating disk images

%description -n qemu-img
This package provides a command line tool for manipulating disk images.

%package -n     qemu-guest-agent
Summary:        QEMU guest agent
Requires(post): systemd-units
Requires(postun): systemd-units
Requires(preun): systemd-units

%description -n qemu-guest-agent
%{name} is an open source virtualizer that provides hardware emulation for
the KVM hypervisor.

This package provides an agent to run inside guests, which communicates
with the host over a virtio-serial channel named "org.qemu.guest_agent.0"

This package does not need to be installed on the host OS.

%package        tools
Summary:        %{name} support tools

%description tools
%{name}-tools provides various tools related to %{name} usage.

%package -n     qemu-pr-helper
Summary:        qemu-pr-helper utility for %{name}

%description -n qemu-pr-helper
This package provides the qemu-pr-helper utility that is required for certain
SCSI features.

%package -n qemu-virtiofsd
Summary: QEMU virtio-fs shared file system daemon
Provides: vhostuser-backend(fs)
%description -n qemu-virtiofsd
This package provides virtiofsd daemon. This program is a vhost-user backend
that implements the virtio-fs device that is used for sharing a host directory
tree with a guest.

%package        tests
%define testsdir %{_libdir}/%{name}/tests-src
Summary:        tests for the %{name} package
Requires:       %{name} = %{version}-%{release}

%description tests
The %{name}-tests rpm contains tests that can be used to verify
the functionality of the installed %{name} package

Install this package if you want access to the avocado_qemu
tests, or qemu-iotests.

%package        block-curl
Summary:        QEMU CURL block driver
Requires:       %{name}-common%{?_isa} = %{version}-%{release}

%description block-curl
This package provides the additional CURL block driver for QEMU.

Install this package if you want to access remote disks over
http, https, ftp and other transports provided by the CURL library.

%package        block-iscsi
Summary:        QEMU iSCSI block driver
Requires:       %{name}-common%{?_isa} = %{version}-%{release}

%description block-iscsi
This package provides the additional iSCSI block driver for QEMU.

Install this package if you want to access iSCSI volumes.

%if %{have_block_rbd}
%package        block-rbd
Summary:        QEMU Ceph/RBD block driver
Requires:       %{name}-common%{?_isa} = %{version}-%{release}

%description block-rbd
This package provides the additional Ceph/RBD block driver for QEMU.

Install this package if you want to access remote Ceph volumes
using the rbd protocol.
%endif

%if %{with libssh}
%package        block-ssh
Summary:        QEMU SSH block driver
Requires:       %{name}-common%{?_isa} = %{version}-%{release}

%description block-ssh
This package provides the additional SSH block driver for QEMU.

Install this package if you want to access remote disks using
the Secure Shell (SSH) protocol.
%endif

%if %{have_opengl}
%package        ui-opengl
Summary:        QEMU opengl support
Requires:       %{name}-common%{?_isa} = %{version}-%{release}
Requires:       mesa-dri-drivers
Requires:       mesa-libEGL
Requires:       mesa-libGL

%description ui-opengl
This package provides opengl support.
%endif

%package        block-dmg
Summary:        QEMU block driver for DMG disk images
Requires:       %{name}-common%{?_isa} = %{version}-%{release}

%description block-dmg
This package provides the additional DMG block driver for QEMU.

Install this package if you want to open '.dmg' files.

%if %{have_block_gluster}
%package        block-gluster
Summary:        QEMU Gluster block driver
Requires:       %{name}-common%{?_isa} = %{version}-%{release}

%description block-gluster
This package provides the additional Gluster block driver for QEMU.

Install this package if you want to access remote Gluster storage.
%endif


%if %{have_block_nfs}
%package        block-nfs
Summary:        QEMU NFS block driver
Requires:       %{name}-common%{?_isa} = %{version}-%{release}

%description block-nfs
This package provides the additional NFS block driver for QEMU.

Install this package if you want to access remote NFS storage.
%endif


%package        audio-alsa
Summary:        QEMU ALSA audio driver
Requires:       %{name}-common%{?_isa} = %{version}-%{release}

%description audio-alsa
This package provides the additional ALSA audio driver for QEMU.

%package        audio-oss
Summary:        QEMU OSS audio driver
Requires:       %{name}-common%{?_isa} = %{version}-%{release}

%description audio-oss
This package provides the additional OSS audio driver for QEMU.

%if %{with pulseaudio}
%package        audio-pa
Summary:        QEMU PulseAudio audio driver
Requires:       %{name}-common%{?_isa} = %{version}-%{release}

%description audio-pa
This package provides the additional PulseAudi audio driver for QEMU.
%endif

%if %{with sdl}
%package        audio-sdl
Summary:        QEMU SDL audio driver
Requires:       %{name}-common%{?_isa} = %{version}-%{release}

%description audio-sdl
This package provides the additional SDL audio driver for QEMU.
%endif

%if %{have_jack}
%package        audio-jack
Summary:        QEMU Jack audio driver
Requires:       %{name}-common%{?_isa} = %{version}-%{release}

%description audio-jack
This package provides the additional Jack audio driver for QEMU.
%endif


%package        ui-curses
Summary:        QEMU curses UI driver
Requires:       %{name}-common%{?_isa} = %{version}-%{release}

%description ui-curses
This package provides the additional curses UI for QEMU.

%package        ui-gtk
Summary:        QEMU GTK UI driver
Requires:       %{name}-common%{?_isa} = %{version}-%{release}
Requires:       %{name}-ui-opengl%{?_isa} = %{version}-%{release}

%description ui-gtk
This package provides the additional GTK UI for QEMU.

%if %{with sdl}
%package        ui-sdl
Summary:        QEMU SDL UI driver
Requires:       %{name}-common%{?_isa} = %{version}-%{release}
Requires:       %{name}-ui-opengl%{?_isa} = %{version}-%{release}

%description ui-sdl
This package provides the additional SDL UI for QEMU.
%endif

%package        ui-egl-headless
Summary:        QEMU EGL headless driver
Requires:       %{name}-common%{?_isa} = %{version}-%{release}
Requires:       %{name}-ui-opengl%{?_isa} = %{version}-%{release}

%description ui-egl-headless
This package provides the additional egl-headless UI for QEMU.

%if %{with brltty}
%package        char-baum
Summary:        QEMU Baum chardev driver
Requires:       %{name}-common%{?_isa} = %{version}-%{release}

%description char-baum
This package provides the Baum chardev driver for QEMU.
%endif


%package        device-display-virtio-gpu
Summary:        QEMU virtio-gpu display device
Requires:       %{name}-common%{?_isa} = %{version}-%{release}

%description device-display-virtio-gpu
This package provides the virtio-gpu display device for QEMU.

%package        device-display-virtio-gpu-gl
Summary:        QEMU virtio-gpu-gl display device
Requires:       %{name}-common%{?_isa} = %{version}-%{release}

%description device-display-virtio-gpu-gl
This package provides the virtio-gpu-gl display device for QEMU.

%package        device-display-virtio-gpu-pci
Summary:        QEMU virtio-gpu-pci display device
Requires:       %{name}-common%{?_isa} = %{version}-%{release}

%description device-display-virtio-gpu-pci
This package provides the virtio-gpu-pci display device for QEMU.

%package        device-display-virtio-gpu-pci-gl
Summary:        QEMU virtio-gpu-pci-gl display device
Requires:       %{name}-common%{?_isa} = %{version}-%{release}

%description device-display-virtio-gpu-pci-gl
This package provides the virtio-gpu-pci-gl display device for QEMU.

%package        device-display-virtio-gpu-ccw
Summary:        QEMU virtio-gpu-ccw display device
Requires:       %{name}-common%{?_isa} = %{version}-%{release}

%description device-display-virtio-gpu-ccw
This package provides the virtio-gpu-ccw display device for QEMU.

%package        device-display-virtio-vga
Summary:        QEMU virtio-vga display device
Requires:       %{name}-common%{?_isa} = %{version}-%{release}

%description device-display-virtio-vga
This package provides the virtio-vga display device for QEMU.

%package        device-display-virtio-vga-gl
Summary:        QEMU virtio-vga-gl display device
Requires:       %{name}-common%{?_isa} = %{version}-%{release}

%description device-display-virtio-vga-gl
This package provides the virtio-vga-gl display device for QEMU.

%package        device-usb-host
Summary:        QEMU usb host device
Requires:       %{name}-common%{?_isa} = %{version}-%{release}

%description device-usb-host
This package provides the USB pass through driver for QEMU.

%package        device-usb-redirect
Summary:        QEMU usbredir device
Requires:       %{name}-common%{?_isa} = %{version}-%{release}

%description device-usb-redirect
This package provides the usbredir device for QEMU.

%if %{have_libcacard}
%package        device-usb-smartcard
Summary:        QEMU USB smartcard device
Requires:       %{name}-common%{?_isa} = %{version}-%{release}
%endif

%description device-usb-smartcard
This package provides the USB smartcard device for QEMU.

%if %{have_virgl}
%package        device-display-vhost-user-gpu
Summary:        QEMU QXL display device
Requires:       %{name}-common%{?_isa} = %{version}-%{release}

%description device-display-vhost-user-gpu
This package provides the vhost-user-gpu display device for QEMU.
%endif

%if %{have_spice}
%package        ui-spice-core
Summary:        QEMU spice-core UI driver
Requires:       %{name}-common%{?_isa} = %{version}-%{release}
Requires:       %{name}-ui-opengl%{?_isa} = %{version}-%{release}

%description ui-spice-core
This package provides the additional spice-core UI for QEMU.

%package        ui-spice-app
Summary:        QEMU spice-app UI driver
Requires:       %{name}-char-spice%{?_isa} = %{version}-%{release}
Requires:       %{name}-common%{?_isa} = %{version}-%{release}
Requires:       %{name}-ui-spice-core%{?_isa} = %{version}-%{release}

%description ui-spice-app
This package provides the additional spice-app UI for QEMU.

%package        device-display-qxl
Summary:        QEMU QXL display device
Requires:       %{name}-common%{?_isa} = %{version}-%{release}
Requires:       %{name}-ui-spice-core%{?_isa} = %{version}-%{release}

%description device-display-qxl
This package provides the QXL display device for QEMU.

%package        char-spice
Summary:        QEMU spice chardev driver
Requires:       %{name}-common%{?_isa} = %{version}-%{release}
Requires:       %{name}-ui-spice-core%{?_isa} = %{version}-%{release}

%description char-spice
This package provides the spice chardev driver for QEMU.

%package        audio-spice
Summary:        QEMU spice audio driver
Requires:       %{name}-common%{?_isa} = %{version}-%{release}
Requires:       %{name}-ui-spice-core%{?_isa} = %{version}-%{release}

%description audio-spice
This package provides the spice audio driver for QEMU.
%endif


%if %{have_kvm}
%package        kvm
Summary:        QEMU metapackage for KVM support
Requires:       qemu-%{kvm_package} = %{version}-%{release}

%description kvm
This is a meta-package that provides a qemu-system-<arch> package for native
architectures where kvm can be enabled. For example, in an x86 system, this
will install qemu-system-x86

%package        kvm-core
Summary:        QEMU metapackage for KVM support
Requires:       qemu-%{kvm_package}-core = %{version}-%{release}

%description kvm-core
This is a meta-package that provides a qemu-system-<arch>-core package
for native architectures where kvm can be enabled. For example, in an
x86 system, this will install qemu-system-x86-core
%endif

%package        user
Summary:        QEMU user mode emulation of qemu targets
Requires:       %{name}-common = %{version}-%{release}

%description user
This package provides the user mode emulation of qemu targets

%package        user-binfmt
Summary:        QEMU user mode emulation of qemu targets
Requires:       %{name}-user = %{version}-%{release}
Requires(post): systemd-units
Requires(postun): systemd-units

%description user-binfmt
This package provides the user mode emulation of qemu targets

%package        system-aarch64
Summary:        QEMU system emulator for AArch64
Requires:       %{name}-system-aarch64-core = %{version}-%{release}
%requires_all_modules

%description system-aarch64
This package provides the QEMU system emulator for AArch64.

%package        system-aarch64-core
Summary:        QEMU system emulator for AArch64
Requires:       %{name}-common = %{version}-%{release}
%if %{have_edk2}
Requires:       edk2-aarch64
%endif

%description system-aarch64-core
This package provides the QEMU system emulator for AArch64.

# Needed until CBL-Mariner starts cross-compiling 'ipxe', 'seabios' and 'sgabios' for other architectures.
%ifarch x86_64
%package        system-x86
Summary:        QEMU system emulator for x86
Requires:       %{name}-system-x86-core = %{version}-%{release}
%requires_all_modules

%description system-x86
This package provides the QEMU system emulator for x86. When being run in a x86
machine that supports it, this package also provides the KVM virtualization
platform.

%package        system-x86-core
Summary:        QEMU system emulator for x86
Requires:       %{name}-common = %{version}-%{release}
Requires:       seabios-bin
Requires:       seavgabios-bin
Requires:       sgabios-bin
%if %{have_edk2}
Requires:       edk2-ovmf
%endif

%description system-x86-core
This package provides the QEMU system emulator for x86. When being run in a x86
machine that supports it, this package also provides the KVM virtualization
platform.
%endif

%package        system-alpha
Summary:        QEMU system emulator for Alpha
Requires:       %{name}-system-alpha-core = %{version}-%{release}
%requires_all_modules

%description system-alpha
This package provides the QEMU system emulator for Alpha systems.

%package        system-alpha-core
Summary:        QEMU system emulator for Alpha
Requires:       %{name}-common = %{version}-%{release}

%description system-alpha-core
This package provides the QEMU system emulator for Alpha systems.


%package        system-arm
Summary:        QEMU system emulator for ARM
Requires:       %{name}-system-arm-core = %{version}-%{release}
%requires_all_modules

%description system-arm
This package provides the QEMU system emulator for ARM systems.

%package        system-arm-core
Summary:        QEMU system emulator for ARM
Requires:       %{name}-common = %{version}-%{release}
%if %{have_edk2}
Requires: edk2-arm
%endif

%description system-arm-core
This package provides the QEMU system emulator for ARM boards.


%package        system-avr
Summary:        QEMU system emulator for AVR
Requires:       %{name}-system-avr-core = %{version}-%{release}
%requires_all_modules

%description system-avr
This package provides the QEMU system emulator for AVR systems.

%package        system-avr-core
Summary:        QEMU system emulator for AVR
Requires:       %{name}-common = %{version}-%{release}

%description system-avr-core
This package provides the QEMU system emulator for AVR systems.


%package        system-cris
Summary:        QEMU system emulator for CRIS
Requires:       %{name}-system-cris-core = %{version}-%{release}
%requires_all_modules

%description system-cris
This package provides the system emulator for CRIS systems.

%package        system-cris-core
Summary:        QEMU system emulator for CRIS
Requires:       %{name}-common = %{version}-%{release}

%description system-cris-core
This package provides the system emulator for CRIS boards.


%package        system-hppa
Summary:        QEMU system emulator for HPPA
Requires:       %{name}-system-hppa-core = %{version}-%{release}
%requires_all_modules

%description system-hppa
This package provides the QEMU system emulator for HPPA.

%package        system-hppa-core
Summary:        QEMU system emulator for hppa
Requires:       %{name}-common = %{version}-%{release}

%description system-hppa-core
This package provides the QEMU system emulator for HPPA.


%package        system-m68k
Summary:        QEMU system emulator for ColdFire (m68k)
Requires:       %{name}-system-m68k-core = %{version}-%{release}
%requires_all_modules

%description system-m68k
This package provides the QEMU system emulator for ColdFire boards.

%package        system-m68k-core
Summary:        QEMU system emulator for ColdFire (m68k)
Requires:       %{name}-common = %{version}-%{release}

%description system-m68k-core
This package provides the QEMU system emulator for ColdFire boards.


%package        system-microblaze
Summary:        QEMU system emulator for Microblaze
Requires:       %{name}-system-microblaze-core = %{version}-%{release}
%requires_all_modules

%description system-microblaze
This package provides the QEMU system emulator for Microblaze boards.

%package        system-microblaze-core
Summary:        QEMU system emulator for Microblaze
Requires:       %{name}-common = %{version}-%{release}

%description system-microblaze-core
This package provides the QEMU system emulator for Microblaze boards.


%package        system-mips
Summary:        QEMU system emulator for MIPS
Requires:       %{name}-system-mips-core = %{version}-%{release}
%requires_all_modules

%description system-mips
This package provides the QEMU system emulator for MIPS systems.

%package        system-mips-core
Summary:        QEMU system emulator for MIPS
Requires:       %{name}-common = %{version}-%{release}

%description system-mips-core
This package provides the QEMU system emulator for MIPS systems.


%package        system-nios2
Summary:        QEMU system emulator for nios2
Requires:       %{name}-system-nios2-core = %{version}-%{release}
%requires_all_modules

%description system-nios2
This package provides the QEMU system emulator for NIOS2.

%package        system-nios2-core
Summary:        QEMU system emulator for nios2
Requires:       %{name}-common = %{version}-%{release}

%description system-nios2-core
This package provides the QEMU system emulator for NIOS2.


%package        system-or1k
Summary:        QEMU system emulator for OpenRisc32
Requires:       %{name}-system-or1k-core = %{version}-%{release}
%requires_all_modules

%description system-or1k
This package provides the QEMU system emulator for OpenRisc32 boards.

%package        system-or1k-core
Summary:        QEMU system emulator for OpenRisc32
Requires:       %{name}-common = %{version}-%{release}

%description system-or1k-core
This package provides the QEMU system emulator for OpenRisc32 boards.

%if %{with ppc_support}
%package        system-ppc
Summary:        QEMU system emulator for PPC
Requires:       %{name}-system-ppc-core = %{version}-%{release}
%requires_all_modules

%description system-ppc
This package provides the QEMU system emulator for PPC and PPC64 systems.

%package        system-ppc-core
Summary:        QEMU system emulator for PPC
Requires:       %{name}-common = %{version}-%{release}
Requires:       SLOF
Requires:       openbios
Requires:       seavgabios-bin

%description system-ppc-core
This package provides the QEMU system emulator for PPC and PPC64 systems.
%endif


%package        system-riscv
Summary:        QEMU system emulator for RISC-V
Requires:       %{name}-system-riscv-core = %{version}-%{release}
%requires_all_modules

%description system-riscv
This package provides the QEMU system emulator for RISC-V systems.

%package        system-riscv-core
Summary:        QEMU system emulator for RISC-V
Requires:       %{name}-common = %{version}-%{release}

%description system-riscv-core
This package provides the QEMU system emulator for RISC-V systems.


%package        system-rx
Summary:        QEMU system emulator for RX
Requires:       %{name}-system-rx-core = %{version}-%{release}
%requires_all_modules

%description system-rx
This package provides the QEMU system emulator for RX systems.

%package        system-rx-core
Summary:        QEMU system emulator for RX
Requires:       %{name}-common = %{version}-%{release}

%description system-rx-core
This package provides the QEMU system emulator for RX systems.


%package        system-s390x
Summary:        QEMU system emulator for S390
Requires:       %{name}-system-s390x-core = %{version}-%{release}
%requires_all_modules

%description system-s390x
This package provides the QEMU system emulator for S390 systems.

%package        system-s390x-core
Summary:        QEMU system emulator for S390
Requires:       %{name}-common = %{version}-%{release}

%description system-s390x-core
This package provides the QEMU system emulator for S390 systems.


%package        system-sh4
Summary:        QEMU system emulator for SH4
Requires:       %{name}-system-sh4-core = %{version}-%{release}
%requires_all_modules

%description system-sh4
This package provides the QEMU system emulator for SH4 boards.

%package        system-sh4-core
Summary:        QEMU system emulator for SH4
Requires:       %{name}-common = %{version}-%{release}

%description system-sh4-core
This package provides the QEMU system emulator for SH4 boards.

%if %{with sparc_support}
%package        system-sparc
Summary:        QEMU system emulator for SPARC
Requires:       %{name}-system-sparc-core = %{version}-%{release}
%requires_all_modules

%description system-sparc
This package provides the QEMU system emulator for SPARC and SPARC64 systems.

%package        system-sparc-core
Summary:        QEMU system emulator for SPARC
Requires:       %{name}-common = %{version}-%{release}
Requires:       openbios

%description system-sparc-core
This package provides the QEMU system emulator for SPARC and SPARC64 systems.
%endif


%package        system-tricore
Summary:        QEMU system emulator for tricore
Requires:       %{name}-system-tricore-core = %{version}-%{release}
%requires_all_modules

%description system-tricore
This package provides the QEMU system emulator for Tricore.

%package        system-tricore-core
Summary:        QEMU system emulator for tricore
Requires:       %{name}-common = %{version}-%{release}

%description system-tricore-core
This package provides the QEMU system emulator for Tricore.


%package        system-xtensa
Summary:        QEMU system emulator for Xtensa
Requires:       %{name}-system-xtensa-core = %{version}-%{release}
%requires_all_modules

%description system-xtensa
This package provides the QEMU system emulator for Xtensa boards.

%package        system-xtensa-core
Summary:        QEMU system emulator for Xtensa
Requires:       %{name}-common = %{version}-%{release}

%description system-xtensa-core
This package provides the QEMU system emulator for Xtensa boards.

%prep
%setup -q -n qemu-%{version}%{?rcstr}
%autopatch -p1

%global qemu_kvm_build qemu_kvm_build
mkdir -p %{qemu_kvm_build}

%build
%define disable_everything         \\\
  --audio-drv-list=                \\\
  --disable-attr                   \\\
  --disable-auth-pam               \\\
  --disable-avx2                   \\\
  --disable-avx512f                \\\
  --disable-block-drv-whitelist-in-tools \\\
  --disable-bpf                    \\\
  --disable-bochs                  \\\
  --disable-brlapi                 \\\
  --disable-bsd-user               \\\
  --disable-bzip2                  \\\
  --disable-cap-ng                 \\\
  --disable-capstone               \\\
  --disable-cfi                    \\\
  --disable-cfi-debug              \\\
  --disable-cloop                  \\\
  --disable-cocoa                  \\\
  --disable-coroutine-pool         \\\
  --disable-crypto-afalg           \\\
  --disable-curl                   \\\
  --disable-curses                 \\\
  --disable-debug-info             \\\
  --disable-debug-mutex            \\\
  --disable-debug-tcg              \\\
  --disable-dmg                    \\\
  --disable-docs                   \\\
  --disable-fdt                    \\\
  --disable-fuse                   \\\
  --disable-fuse-lseek             \\\
  --disable-gcrypt                 \\\
  --disable-gio                    \\\
  --disable-glusterfs              \\\
  --disable-gnutls                 \\\
  --disable-gtk                    \\\
  --disable-guest-agent            \\\
  --disable-guest-agent-msi        \\\
  --disable-hax                    \\\
  --disable-hvf                    \\\
  --disable-iconv                  \\\
  --disable-kvm                    \\\
  --disable-libdaxctl              \\\
  --disable-libiscsi               \\\
  --disable-libnfs                 \\\
  --disable-libpmem                \\\
  --disable-libssh                 \\\
  --disable-libudev                \\\
  --disable-libusb                 \\\
  --disable-libxml2                \\\
  --disable-linux-aio              \\\
  --disable-linux-io-uring         \\\
  --disable-linux-user             \\\
  --disable-live-block-migration   \\\
  --disable-lto                    \\\
  --disable-lzfse                  \\\
  --disable-lzo                    \\\
  --disable-malloc-trim            \\\
  --disable-membarrier             \\\
  --disable-modules                \\\
  --disable-module-upgrades        \\\
  --disable-mpath                  \\\
  --disable-multiprocess           \\\
  --disable-netmap                 \\\
  --disable-nettle                 \\\
  --disable-numa                   \\\
  --disable-opengl                 \\\
  --disable-parallels              \\\
  --disable-pie                    \\\
  --disable-pvrdma                 \\\
  --disable-qcow1                  \\\
  --disable-qed                    \\\
  --disable-qom-cast-debug         \\\
  --disable-rbd                    \\\
  --disable-rdma                   \\\
  --disable-replication            \\\
  --disable-rng-none               \\\
  --disable-safe-stack             \\\
  --disable-sanitizers             \\\
  --disable-sdl                    \\\
  --disable-sdl-image              \\\
  --disable-seccomp                \\\
  --disable-slirp                  \\\
  --disable-slirp-smbd             \\\
  --disable-smartcard              \\\
  --disable-snappy                 \\\
  --disable-sparse                 \\\
  --disable-spice                  \\\
  --disable-spice-protocol         \\\
  --disable-strip                  \\\
  --disable-system                 \\\
  --disable-tcg                    \\\
  --disable-tools                  \\\
  --disable-tpm                    \\\
  --disable-u2f                    \\\
  --disable-usb-redir              \\\
  --disable-user                   \\\
  --disable-vde                    \\\
  --disable-vdi                    \\\
  --disable-vhost-crypto           \\\
  --disable-vhost-kernel           \\\
  --disable-vhost-net              \\\
  --disable-vhost-scsi             \\\
  --disable-vhost-user             \\\
  --disable-vhost-user-blk-server  \\\
  --disable-vhost-vdpa             \\\
  --disable-vhost-vsock            \\\
  --disable-virglrenderer          \\\
  --disable-virtfs                 \\\
  --disable-virtiofsd              \\\
  --disable-vnc                    \\\
  --disable-vnc-jpeg               \\\
  --disable-vnc-png                \\\
  --disable-vnc-sasl               \\\
  --disable-vte                    \\\
  --disable-vvfat                  \\\
  --disable-werror                 \\\
  --disable-whpx                   \\\
  --disable-xen                    \\\
  --disable-xen-pci-passthrough    \\\
  --disable-xfsctl                 \\\
  --disable-xkbcommon              \\\
  --disable-zstd                   \\\
  --with-git-submodules=ignore     \\\
  --without-default-devices

run_configure() {
    ../configure  \
        --cc=gcc \
        --cxx=/bin/false \
        --prefix="%{_prefix}" \
        --libdir="%{_libdir}" \
        --datadir="%{_datadir}" \
        --sysconfdir="%{_sysconfdir}" \
        --interp-prefix=%{_prefix}/qemu-%{M} \
        --localstatedir="%{_localstatedir}" \
        --docdir="%{_docdir}" \
        --libexecdir="%{_libexecdir}" \
        --extra-ldflags="%{build_ldflags}" \
        --extra-cflags="%{optflags}" \
        --with-pkgversion="%{name}-%{version}-%{release}" \
        --with-suffix="%{name}" \
        --firmwarepath="%{firmwaredirs}" \
        --meson="%{__meson}" \
        --enable-trace-backends=dtrace \
        --with-coroutine=ucontext \
        --with-git=git \
        --tls-priority=@QEMU,SYSTEM \
        %{disable_everything} \
        "$@"

    echo "config-host.mak contents:"
    echo "==="
    cat config-host.mak
    echo "==="
}


pushd %{qemu_kvm_build}
run_configure \
%if %{defined target_list}
  --target-list="%{target_list}" \
%endif
%if %{defined block_drivers_rw_list}
  --block-drv-rw-whitelist=%{block_drivers_rw_list} \
%endif
%if %{defined block_drivers_ro_list}
  --block-drv-ro-whitelist=%{block_drivers_ro_list} \
%endif
  --enable-attr \
%ifarch %{ix86} x86_64
  --enable-avx2 \
%endif
  --enable-bpf \
  --enable-cap-ng \
%if %{with capstone}
  --enable-capstone \
%endif
  --enable-coroutine-pool \
  --enable-curl \
  --enable-debug-info \
  --enable-docs \
%if %{have_fdt}
  --enable-fdt=system \
%endif
  --enable-gnutls \
  --enable-guest-agent \
  --enable-iconv \
  --enable-kvm \
  --enable-libiscsi \
%if %{have_pmem}
  --enable-libpmem \
%endif
%if %{with libssh}
  --enable-libssh \
%endif
  --enable-libusb \
  --enable-libudev \
  --enable-linux-aio \
%if "%{_lto_cflags}" != "%{nil}"
  --enable-lto \
%endif
  --enable-lzo \
  --enable-malloc-trim \
  --enable-modules \
  --enable-mpath \
%if %{have_numactl}
  --enable-numa \
%endif
%if %{have_opengl}
  --enable-opengl \
%endif
  --enable-pie \
%if %{have_block_rbd}
  --enable-rbd \
%endif
%if %{have_librdma}
  --enable-rdma \
%endif
  --enable-seccomp \
  --enable-slirp=system \
  --enable-slirp-smbd \
  --enable-snappy \
  --enable-system \
  --enable-tcg \
  --enable-tools \
  --enable-tpm \
%if %{have_usbredir}
  --enable-usb-redir \
%endif
  --enable-virtiofsd \
  --enable-vhost-kernel \
  --enable-vhost-net \
  --enable-vhost-user \
  --enable-vhost-user-blk-server \
  --enable-vhost-vdpa \
  --enable-vhost-vsock \
  --enable-vnc \
  --enable-vnc-png \
  --enable-vnc-sasl \
%if %{enable_werror}
  --enable-werror \
%endif
  --enable-xkbcommon \
  \
  \
  --audio-drv-list=%{?pa_drv}%{?sdl_drv}alsa,%{?jack_drv}oss \
  --target-list-exclude=%{excluded_targets} \
  --with-default-devices \
  --enable-auth-pam \
  --enable-bochs \
%if %{with brltty}
  --enable-brlapi \
%endif
  --enable-bzip2 \
  --enable-cloop \
  --enable-curses \
  --enable-dmg \
  --enable-fuse \
  --enable-gio \
%if %{have_block_gluster}
  --enable-glusterfs \
%endif
  --enable-gtk \
  --enable-libdaxctl \
%if %{have_block_nfs}
  --enable-libnfs \
%endif
  --enable-libudev \
  --enable-libxml2 \
%if %{have_liburing}
  --enable-linux-io-uring \
%endif
  --enable-linux-user \
  --enable-live-block-migration \
  --enable-multiprocess \
  --enable-vnc-jpeg \
  --enable-parallels \
%if %{have_librdma}
  --enable-pvrdma \
%endif
  --enable-qcow1 \
  --enable-qed \
  --enable-qom-cast-debug \
  --enable-replication \
%if %{with sdl}
  --enable-sdl \
%if %{have_sdl_image}
  --enable-sdl-image \
%endif
%endif
%if %{have_libcacard}
  --enable-smartcard \
%endif
%if %{have_spice}
  --enable-spice \
  --enable-spice-protocol \
%endif
  --enable-usb-redir \
  --enable-vdi \
  --enable-vhost-crypto \
  --enable-vhost-scsi \
%if %{have_virgl}
  --enable-virglrenderer \
%endif
  --enable-virtfs \
  --enable-vnc-jpeg \
  --enable-vte \
  --enable-vvfat \
%if %{have_xen}
  --enable-xen \
  --enable-xen-pci-passthrough \
%endif
  --enable-zstd

%if %{tools_only}
%make_build qemu-img
%make_build qemu-io
%make_build qemu-nbd
%make_build storage-daemon/qemu-storage-daemon

%make_build docs/qemu-img.1
%make_build docs/qemu-nbd.8
%make_build docs/qemu-storage-daemon.1
%make_build docs/qemu-storage-daemon-qmp-ref.7

%make_build qga/qemu-ga
%make_build docs/qemu-ga.8
# endif tools_only
%endif


%if !%{tools_only}
%make_build
popd


# We don't support qemu-ser-static

# endif !tools_only
%endif

%install
# Install qemu-guest-agent service and udev rules
install -D -m 0644 %{_sourcedir}/qemu-guest-agent.service %{buildroot}%{_unitdir}/qemu-guest-agent.service
install -D -m 0644 %{_sourcedir}/qemu-ga.sysconfig %{buildroot}%{_sysconfdir}/sysconfig/qemu-ga
install -D -m 0644 %{_sourcedir}/99-qemu-guest-agent.rules %{buildroot}%{_udevrulesdir}/99-qemu-guest-agent.rules


# Install qemu-ga fsfreeze bits
mkdir -p %{buildroot}%{_sysconfdir}/qemu-ga/fsfreeze-hook.d
install -p scripts/qemu-guest-agent/fsfreeze-hook %{buildroot}%{_sysconfdir}/qemu-ga/fsfreeze-hook
mkdir -p %{buildroot}%{_datadir}/%{name}/qemu-ga/fsfreeze-hook.d/
install -p -m 0644 scripts/qemu-guest-agent/fsfreeze-hook.d/*.sample %{buildroot}%{_datadir}/%{name}/qemu-ga/fsfreeze-hook.d/
mkdir -p -v %{buildroot}%{_localstatedir}/log/qemu-ga/


%if %{tools_only}
pushd %{qemu_kvm_build}
install -D -p -m 0755 qga/qemu-ga %{buildroot}%{_bindir}/qemu-ga
install -D -p -m 0755 qemu-img %{buildroot}%{_bindir}/qemu-img
install -D -p -m 0755 qemu-io %{buildroot}%{_bindir}/qemu-io
install -D -p -m 0755 qemu-nbd %{buildroot}%{_bindir}/qemu-nbd
install -D -p -m 0755 storage-daemon/qemu-storage-daemon %{buildroot}%{_bindir}/qemu-storage-daemon

mkdir -p %{buildroot}%{_mandir}/man1/
mkdir -p %{buildroot}%{_mandir}/man7/
mkdir -p %{buildroot}%{_mandir}/man8/

install -D -p -m 644 docs/qemu-img.1* %{buildroot}%{_mandir}/man1
install -D -p -m 644 docs/qemu-nbd.8* %{buildroot}%{_mandir}/man8
install -D -p -m 644 docs/qemu-storage-daemon.1* %{buildroot}%{_mandir}/man1
install -D -p -m 644 docs/qemu-storage-daemon-qmp-ref.7* %{buildroot}%{_mandir}/man7
install -D -p -m 644 docs/qemu-ga.8* %{buildroot}%{_mandir}/man8
popd
# endif tools_only
%endif


%if !%{tools_only}
# Install rules to use the bridge helper with libvirt's virbr0
install -D -m 0644 %{_sourcedir}/bridge.conf %{buildroot}%{_sysconfdir}/%{name}/bridge.conf

# Install qemu-pr-helper service
install -m 0644 contrib/systemd/qemu-pr-helper.service %{buildroot}%{_unitdir}
install -m 0644 contrib/systemd/qemu-pr-helper.socket %{buildroot}%{_unitdir}

%if %{have_memlock_limits}
install -D -p -m 644 %{_sourcedir}/95-kvm-memlock.conf %{buildroot}%{_sysconfdir}/security/limits.d/95-kvm-memlock.conf
%endif

%if %{have_kvm}
install -D -p -m 0644 %{_sourcedir}/vhost.conf %{buildroot}%{_sysconfdir}/modprobe.d/vhost.conf
install -D -p -m 0644 %{modprobe_kvm_conf} %{buildroot}%{_sysconfdir}/modprobe.d/kvm.conf
%endif

# Copy some static data into place
install -D -p -m 0644 -t %{buildroot}%{qemudocdir} README.rst COPYING COPYING.LIB LICENSE docs/interop/qmp-spec.txt
install -D -p -m 0644 qemu.sasl %{buildroot}%{_sysconfdir}/sasl2/%{name}.conf

install -m 0644 scripts/dump-guest-memory.py %{buildroot}%{_datadir}/%{name}


# Install simpletrace
install -m 0755 scripts/simpletrace.py %{buildroot}%{_datadir}/%{name}/simpletrace.py
mkdir -p %{buildroot}%{_datadir}/%{name}/tracetool
install -m 0644 -t %{buildroot}%{_datadir}/%{name}/tracetool scripts/tracetool/*.py
mkdir -p %{buildroot}%{_datadir}/%{name}/tracetool/backend
install -m 0644 -t %{buildroot}%{_datadir}/%{name}/tracetool/backend scripts/tracetool/backend/*.py
mkdir -p %{buildroot}%{_datadir}/%{name}/tracetool/format
install -m 0644 -t %{buildroot}%{_datadir}/%{name}/tracetool/format scripts/tracetool/format/*.py


# Create new directories and put them all under tests-src
mkdir -p %{buildroot}%{testsdir}/python
mkdir -p %{buildroot}%{testsdir}/tests
mkdir -p %{buildroot}%{testsdir}/tests/avocado
mkdir -p %{buildroot}%{testsdir}/tests/qemu-iotests
mkdir -p %{buildroot}%{testsdir}/scripts/qmp

# Install avocado_qemu tests
cp -R %{qemu_kvm_build}/tests/avocado/* %{buildroot}%{testsdir}/tests/avocado/

# Install qemu.py and qmp/ scripts required to run avocado_qemu tests
cp -R %{qemu_kvm_build}/python/qemu %{buildroot}%{testsdir}/python
cp -R %{qemu_kvm_build}/scripts/qmp/* %{buildroot}%{testsdir}/scripts/qmp
install -p -m 0755 tests/Makefile.include %{buildroot}%{testsdir}/tests/

# Install qemu-iotests
cp -R tests/qemu-iotests/* %{buildroot}%{testsdir}/tests/qemu-iotests/
cp -ur %{qemu_kvm_build}/tests/qemu-iotests/* %{buildroot}%{testsdir}/tests/qemu-iotests/

# Install our custom tests README
install -p -m 0644 %{_sourcedir}/README.tests %{buildroot}%{testsdir}/README


# Do the actual qemu tree install
pushd %{qemu_kvm_build}
%make_install
popd


# We need to make the block device modules and other qemu SO files executable
# otherwise RPM won't pick up their dependencies.
chmod +x %{buildroot}%{_libdir}/%{name}/*.so

# Remove docs we don't care about
find %{buildroot}%{qemudocdir} -name .buildinfo -delete
rm -rf %{buildroot}%{qemudocdir}/specs


# Provided by package openbios
rm -rf %{buildroot}%{_datadir}/%{name}/openbios-ppc
rm -rf %{buildroot}%{_datadir}/%{name}/openbios-sparc32
rm -rf %{buildroot}%{_datadir}/%{name}/openbios-sparc64
# Provided by package SLOF
rm -rf %{buildroot}%{_datadir}/%{name}/slof.bin

%ifarch aarch64
rm -rf %{buildroot}%{_datadir}/%{name}/pxe*rom
rm -rf %{buildroot}%{_datadir}/%{name}/efi*rom
%endif

# Provided by package seavgabios
rm -rf %{buildroot}%{_datadir}/%{name}/vgabios*bin
# Provided by package seabios
rm -rf %{buildroot}%{_datadir}/%{name}/bios*.bin
# Provided by package sgabios
rm -rf %{buildroot}%{_datadir}/%{name}/sgabios.bin
# Provided by edk2
rm -rf %{buildroot}%{_datadir}/%{name}/edk2*
rm -rf %{buildroot}%{_datadir}/%{name}/firmware

# Remove datadir files packaged with excluded targets
%if %{without ppc_support}
rm -rf %{buildroot}%{_datadir}/%{name}/bamboo.dtb
rm -rf %{buildroot}%{_datadir}/%{name}/canyonlands.dtb
rm -rf %{buildroot}%{_datadir}/%{name}/qemu_vga.ndrv
rm -rf %{buildroot}%{_datadir}/%{name}/skiboot.lid
rm -rf %{buildroot}%{_datadir}/%{name}/u-boot.e500
rm -rf %{buildroot}%{_datadir}/%{name}/u-boot-sam460-20100605.bin
%endif

%if %{without sparc_support}
rm -rf %{buildroot}%{_datadir}/%{name}/QEMU,tcx.bin
rm -rf %{buildroot}%{_datadir}/%{name}/QEMU,cgthree.bin
%endif

%find_lang %{name}

# Generate qemu-system-* man pages
chmod -x %{buildroot}%{_mandir}/man1/*
for emu in %{buildroot}%{_bindir}/qemu-system-*; do
    ln -sf qemu.1.gz %{buildroot}%{_mandir}/man1/$(basename $emu).1.gz
 done

%ifarch x86_64
# Install kvm specific source bits, and qemu-kvm manpage
%if %{need_qemu_kvm}
ln -sf qemu.1.gz %{buildroot}%{_mandir}/man1/qemu-kvm.1.gz
ln -sf qemu-system-x86_64 %{buildroot}%{_bindir}/qemu-kvm
%endif
%else
# Needed until CBL-Mariner starts cross-compiling 'ipxe', 'seabios' and 'sgabios' for other architectures.
rm -rf %{buildroot}%{_bindir}/qemu-system-i386
rm -rf %{buildroot}%{_bindir}/qemu-system-x86_64
rm -rf %{buildroot}%{_libdir}/%{name}/accel-tcg-i386.so
rm -rf %{buildroot}%{_libdir}/%{name}/accel-tcg-x86_64.so
rm -rf %{buildroot}%{_datadir}/systemtap/tapset/qemu-system-i386*.stp
rm -rf %{buildroot}%{_datadir}/systemtap/tapset/qemu-system-x86_64*.stp
rm -rf %{buildroot}%{_mandir}/man1/qemu-system-i386.1*
rm -rf %{buildroot}%{_mandir}/man1/qemu-system-x86_64.1*
rm -rf %{buildroot}%{_datadir}/%{name}/kvmvapic.bin
rm -rf %{buildroot}%{_datadir}/%{name}/linuxboot.bin
rm -rf %{buildroot}%{_datadir}/%{name}/multiboot.bin
rm -rf %{buildroot}%{_datadir}/%{name}/multiboot_dma.bin
rm -rf %{buildroot}%{_datadir}/%{name}/pvh.bin
rm -rf %{buildroot}%{_datadir}/%{name}/qboot.rom
%endif


# Install binfmt
%global binfmt_dir %{buildroot}%{_libdir}/binfmt.d
mkdir -p %{binfmt_dir}

./scripts/qemu-binfmt-conf.sh --systemd ALL --exportdir %{binfmt_dir} --qemu-path %{_bindir}
for i in %{binfmt_dir}/*; do mv $i $(echo $i | sed 's/.conf/-dynamic.conf/'); done

# endif !tools_only
%endif



%check
# Suppress check as it stall the pipeline indefinetly
%if !%{tools_only}

pushd %{qemu_kvm_build}
echo "Testing %{name}-build"
# 2021-06: s390x tests randomly failing with 'Broken pipe' errors
# dhorak couldn't reproduce locally on an s390x machine so guessed
# it's a resource issue
# 2021-07: ppc64le intermittently hanging
%ifnarch s390x %{power64}
%make_build check
%endif

popd

# endif !tools_only
%endif


%post -n qemu-guest-agent
%systemd_post qemu-guest-agent.service

%preun -n qemu-guest-agent
%systemd_preun qemu-guest-agent.service

%postun -n qemu-guest-agent
%systemd_postun_with_restart qemu-guest-agent.service


%if !%{tools_only}
%post common
getent group kvm >/dev/null || groupadd -g 36 -r kvm
getent group qemu >/dev/null || groupadd -g 107 -r qemu
getent passwd qemu >/dev/null || \
useradd -r -u 107 -g qemu -G kvm -d / -s %{_sbindir}/nologin \
  -c "qemu user" qemu

%post user-binfmt
/bin/systemctl --system try-restart systemd-binfmt.service &>/dev/null || :

%postun user-binfmt
/bin/systemctl --system try-restart systemd-binfmt.service &>/dev/null || :

# endif !tools_only
%endif



%files -n qemu-img
%{_bindir}/qemu-img
%{_bindir}/qemu-io
%{_bindir}/qemu-nbd
%{_bindir}/qemu-storage-daemon
%{_mandir}/man1/qemu-img.1*
%{_mandir}/man8/qemu-nbd.8*
%{_mandir}/man1/qemu-storage-daemon.1*
%{_mandir}/man7/qemu-storage-daemon-qmp-ref.7*

%files -n qemu-guest-agent
%license COPYING
%doc README.rst
%{_bindir}/qemu-ga
%{_mandir}/man8/qemu-ga.8*
%{_unitdir}/qemu-guest-agent.service
%{_udevrulesdir}/99-qemu-guest-agent.rules
%config(noreplace) %{_sysconfdir}/sysconfig/qemu-ga
%{_sysconfdir}/qemu-ga
%{_datadir}/%{name}/qemu-ga
%dir %{_localstatedir}/log/qemu-ga

%if !%{tools_only}
%files
# Deliberately empty

%files -n qemu-pr-helper
%{_bindir}/qemu-pr-helper
%{_unitdir}/qemu-pr-helper.service
%{_unitdir}/qemu-pr-helper.socket
%{_mandir}/man8/qemu-pr-helper.8*

%files -n qemu-virtiofsd
%{_mandir}/man1/virtiofsd.1*
%{_libexecdir}/virtiofsd
%{_datadir}/qemu/vhost-user/50-qemu-virtiofsd.json

%files tools
%{_bindir}/qemu-keymap
%{_bindir}/qemu-edid
%{_bindir}/qemu-trace-stap
%{_datadir}/%{name}/simpletrace.py*
%{_datadir}/%{name}/tracetool/*.py*
%{_datadir}/%{name}/tracetool/backend/*.py*
%{_datadir}/%{name}/tracetool/format/*.py*
%{_datadir}/%{name}/dump-guest-memory.py*
%{_datadir}/%{name}/trace-events-all
%{_mandir}/man1/qemu-trace-stap.1*
%{_bindir}/elf2dmp

%files docs
%doc %{qemudocdir}

%files common -f %{name}.lang
%license COPYING COPYING.LIB LICENSE
%dir %{_datadir}/%{name}/
%{_datadir}/icons/*
%{_datadir}/%{name}/keymaps/
%{_datadir}/%{name}/linuxboot_dma.bin
%attr(4755, -, -) %{_libexecdir}/qemu-bridge-helper
%{_mandir}/man1/%{name}.1*
%{_mandir}/man7/qemu-block-drivers.7*
%{_mandir}/man7/qemu-cpu-models.7*
%{_mandir}/man7/qemu-ga-ref.7*
%{_mandir}/man7/qemu-qmp-ref.7*
%dir %{_sysconfdir}/%{name}
%config(noreplace) %{_sysconfdir}/%{name}/bridge.conf
%if %{have_kvm}
%config(noreplace) %{_sysconfdir}/modprobe.d/kvm.conf
%config(noreplace) %{_sysconfdir}/modprobe.d/vhost.conf
%endif
%config(noreplace) %{_sysconfdir}/sasl2/%{name}.conf

%{_datadir}/applications/qemu.desktop
%exclude %{_datadir}/%{name}/qemu-nsis.bmp
%{_libexecdir}/virtfs-proxy-helper
%{_mandir}/man1/virtfs-proxy-helper.1*

%files tests
%{testsdir}
%{_libdir}/%{name}/accel-qtest-*.so

%files block-curl
%{_libdir}/%{name}/block-curl.so

%files block-iscsi
%{_libdir}/%{name}/block-iscsi.so
%if %{have_block_rbd}
%files block-rbd
%{_libdir}/%{name}/block-rbd.so
%endif

%if %{with libssh}
%files block-ssh
%{_libdir}/%{name}/block-ssh.so
%endif

%if %{have_opengl}
%files ui-opengl
%{_libdir}/%{name}/ui-opengl.so
%endif


%files block-dmg
%{_libdir}/%{name}/block-dmg-bz2.so
%if %{have_block_gluster}
%files block-gluster
%{_libdir}/%{name}/block-gluster.so
%endif

%if %{have_block_nfs}
%files block-nfs
%{_libdir}/%{name}/block-nfs.so
%endif

%files audio-alsa
%{_libdir}/%{name}/audio-alsa.so

%files audio-oss
%{_libdir}/%{name}/audio-oss.so

%if %{with pulseaudio}
%files audio-pa
%{_libdir}/%{name}/audio-pa.so
%endif

%if %{with sdl}
%files audio-sdl
%{_libdir}/%{name}/audio-sdl.so
%endif

%if %{have_jack}
%files audio-jack
%{_libdir}/%{name}/audio-jack.so
%endif


%files ui-curses
%{_libdir}/%{name}/ui-curses.so

%files ui-gtk
%{_libdir}/%{name}/ui-gtk.so

%if %{with sdl}
%files ui-sdl
%{_libdir}/%{name}/ui-sdl.so
%endif

%files ui-egl-headless
%{_libdir}/%{name}/ui-egl-headless.so

%if %{with brltty}
%files char-baum
%{_libdir}/%{name}/chardev-baum.so
%endif

%files device-display-virtio-gpu
%{_libdir}/%{name}/hw-display-virtio-gpu.so

%files device-display-virtio-gpu-gl
%{_libdir}/%{name}/hw-display-virtio-gpu-gl.so

%files device-display-virtio-gpu-pci
%{_libdir}/%{name}/hw-display-virtio-gpu-pci.so

%files device-display-virtio-gpu-pci-gl
%{_libdir}/%{name}/hw-display-virtio-gpu-pci-gl.so

%files device-display-virtio-gpu-ccw
%{_libdir}/%{name}/hw-s390x-virtio-gpu-ccw.so

%files device-display-virtio-vga
%{_libdir}/%{name}/hw-display-virtio-vga.so

%files device-display-virtio-vga-gl
%{_libdir}/%{name}/hw-display-virtio-vga-gl.so

%files device-usb-host
%{_libdir}/%{name}/hw-usb-host.so

%files device-usb-redirect
%{_libdir}/%{name}/hw-usb-redirect.so

%if %{have_libcacard}
%files device-usb-smartcard
%{_libdir}/%{name}/hw-usb-smartcard.so
%endif

%if %{have_virgl}
%files device-display-vhost-user-gpu
%{_datadir}/%{name}/vhost-user/50-qemu-gpu.json
%{_libexecdir}/vhost-user-gpu
%endif

%if %{have_spice}
%files audio-spice
%{_libdir}/%{name}/audio-spice.so

%files char-spice
%{_libdir}/%{name}/chardev-spice.so

%files device-display-qxl
%{_libdir}/%{name}/hw-display-qxl.so

%files ui-spice-core
%{_libdir}/%{name}/ui-spice-core.so

%files ui-spice-app
%{_libdir}/%{name}/ui-spice-app.so
%endif


%if %{have_kvm}
%files kvm
# Deliberately empty

%files kvm-core
# Deliberately empty
%endif


%files user
%{_bindir}/qemu-i386
%{_bindir}/qemu-x86_64
%{_bindir}/qemu-aarch64
%{_bindir}/qemu-aarch64_be
%{_bindir}/qemu-alpha
%{_bindir}/qemu-arm
%{_bindir}/qemu-armeb
%{_bindir}/qemu-cris
%{_bindir}/qemu-hppa
%{_bindir}/qemu-hexagon
%{_bindir}/qemu-m68k
%{_bindir}/qemu-microblaze
%{_bindir}/qemu-microblazeel
%{_bindir}/qemu-mips
%{_bindir}/qemu-mipsel
%{_bindir}/qemu-mips64
%{_bindir}/qemu-mips64el
%{_bindir}/qemu-mipsn32
%{_bindir}/qemu-mipsn32el
%{_bindir}/qemu-nios2
%{_bindir}/qemu-or1k
%if %{with ppc_support}
%{_bindir}/qemu-ppc
%{_bindir}/qemu-ppc64
%{_bindir}/qemu-ppc64le
%endif
%{_bindir}/qemu-riscv32
%{_bindir}/qemu-riscv64
%{_bindir}/qemu-s390x
%{_bindir}/qemu-sh4
%{_bindir}/qemu-sh4eb
%if %{with sparc_support}
%{_bindir}/qemu-sparc
%{_bindir}/qemu-sparc32plus
%{_bindir}/qemu-sparc64
%endif
%{_bindir}/qemu-xtensa
%{_bindir}/qemu-xtensaeb

%{_datadir}/systemtap/tapset/qemu-i386*.stp
%{_datadir}/systemtap/tapset/qemu-x86_64*.stp
%{_datadir}/systemtap/tapset/qemu-aarch64*.stp
%{_datadir}/systemtap/tapset/qemu-alpha*.stp
%{_datadir}/systemtap/tapset/qemu-arm*.stp
%{_datadir}/systemtap/tapset/qemu-cris*.stp
%{_datadir}/systemtap/tapset/qemu-hppa*.stp
%{_datadir}/systemtap/tapset/qemu-hexagon*.stp
%{_datadir}/systemtap/tapset/qemu-m68k*.stp
%{_datadir}/systemtap/tapset/qemu-microblaze*.stp
%{_datadir}/systemtap/tapset/qemu-mips*.stp
%{_datadir}/systemtap/tapset/qemu-nios2*.stp
%{_datadir}/systemtap/tapset/qemu-or1k*.stp
%if %{with ppc_support}
%{_datadir}/systemtap/tapset/qemu-ppc*.stp
%endif
%{_datadir}/systemtap/tapset/qemu-riscv*.stp
%{_datadir}/systemtap/tapset/qemu-s390x*.stp
%{_datadir}/systemtap/tapset/qemu-sh4*.stp
%if %{with sparc_support}
%{_datadir}/systemtap/tapset/qemu-sparc*.stp
%endif
%{_datadir}/systemtap/tapset/qemu-xtensa*.stp

%files user-binfmt
%{_libdir}/binfmt.d/qemu-*-dynamic.conf

%files system-aarch64

%files system-aarch64-core
%{_bindir}/qemu-system-aarch64
%{_datadir}/systemtap/tapset/qemu-system-aarch64*.stp
%{_mandir}/man1/qemu-system-aarch64.1*

%ifarch x86_64
%files system-x86

%files system-x86-core
%{_bindir}/qemu-system-i386
%{_bindir}/qemu-system-x86_64
%{_libdir}/%{name}/accel-tcg-i386.so
%{_libdir}/%{name}/accel-tcg-x86_64.so
%{_datadir}/systemtap/tapset/qemu-system-i386*.stp
%{_datadir}/systemtap/tapset/qemu-system-x86_64*.stp
%{_mandir}/man1/qemu-system-i386.1*
%{_mandir}/man1/qemu-system-x86_64.1*
%{_datadir}/%{name}/kvmvapic.bin
%{_datadir}/%{name}/linuxboot.bin
%{_datadir}/%{name}/multiboot.bin
%{_datadir}/%{name}/multiboot_dma.bin
%{_datadir}/%{name}/pvh.bin
%{_datadir}/%{name}/qboot.rom
%{_datadir}/%{name}/pxe*rom
%{_datadir}/%{name}/efi*rom
%if %{need_qemu_kvm}
%{_bindir}/qemu-kvm
%{_mandir}/man1/qemu-kvm.1*
%endif
%endif

%files system-alpha

%files system-alpha-core
%{_bindir}/qemu-system-alpha
%{_datadir}/systemtap/tapset/qemu-system-alpha*.stp
%{_mandir}/man1/qemu-system-alpha.1*
%{_datadir}/%{name}/palcode-clipper

%files system-arm

%files system-arm-core
%{_bindir}/qemu-system-arm
%{_datadir}/%{name}/npcm7xx_bootrom.bin
%{_datadir}/systemtap/tapset/qemu-system-arm*.stp
%{_mandir}/man1/qemu-system-arm.1*

%files system-avr

%files system-avr-core
%{_bindir}/qemu-system-avr
%{_datadir}/systemtap/tapset/qemu-system-avr*.stp
%{_mandir}/man1/qemu-system-avr.1*

%files system-cris

%files system-cris-core
%{_bindir}/qemu-system-cris
%{_datadir}/systemtap/tapset/qemu-system-cris*.stp
%{_mandir}/man1/qemu-system-cris.1*

%files system-hppa

%files system-hppa-core
%{_bindir}/qemu-system-hppa
%{_datadir}/systemtap/tapset/qemu-system-hppa*.stp
%{_mandir}/man1/qemu-system-hppa.1*
%{_datadir}/%{name}/hppa-firmware.img

%files system-m68k

%files system-m68k-core
%{_bindir}/qemu-system-m68k
%{_datadir}/systemtap/tapset/qemu-system-m68k*.stp
%{_mandir}/man1/qemu-system-m68k.1*

%files system-microblaze

%files system-microblaze-core
%{_bindir}/qemu-system-microblaze
%{_bindir}/qemu-system-microblazeel
%{_datadir}/systemtap/tapset/qemu-system-microblaze*.stp
%{_mandir}/man1/qemu-system-microblaze.1*
%{_mandir}/man1/qemu-system-microblazeel.1*
%{_datadir}/%{name}/petalogix*.dtb

%files system-mips

%files system-mips-core
%{_bindir}/qemu-system-mips
%{_bindir}/qemu-system-mipsel
%{_bindir}/qemu-system-mips64
%{_bindir}/qemu-system-mips64el
%{_datadir}/systemtap/tapset/qemu-system-mips*.stp
%{_mandir}/man1/qemu-system-mips.1*
%{_mandir}/man1/qemu-system-mipsel.1*
%{_mandir}/man1/qemu-system-mips64el.1*
%{_mandir}/man1/qemu-system-mips64.1*

%files system-nios2

%files system-nios2-core
%{_bindir}/qemu-system-nios2
%{_datadir}/systemtap/tapset/qemu-system-nios2*.stp
%{_mandir}/man1/qemu-system-nios2.1*

%files system-or1k

%files system-or1k-core
%{_bindir}/qemu-system-or1k
%{_datadir}/systemtap/tapset/qemu-system-or1k*.stp
%{_mandir}/man1/qemu-system-or1k.1*

%if %{with ppc_support}
%files system-ppc

%files system-ppc-core
%{_bindir}/qemu-system-ppc
%{_bindir}/qemu-system-ppc64
%{_datadir}/systemtap/tapset/qemu-system-ppc*.stp
%{_mandir}/man1/qemu-system-ppc.1*
%{_mandir}/man1/qemu-system-ppc64.1*
%{_datadir}/%{name}/bamboo.dtb
%{_datadir}/%{name}/canyonlands.dtb
%{_datadir}/%{name}/qemu_vga.ndrv
%{_datadir}/%{name}/skiboot.lid
%{_datadir}/%{name}/u-boot.e500
%{_datadir}/%{name}/u-boot-sam460-20100605.bin
%if %{have_memlock_limits}
%{_sysconfdir}/security/limits.d/95-kvm-memlock.conf
%endif
%endif


%files system-riscv

%files system-riscv-core
%{_bindir}/qemu-system-riscv32
%{_bindir}/qemu-system-riscv64
%{_datadir}/%{name}/opensbi-riscv*.bin
%{_datadir}/%{name}/opensbi-riscv*.elf
%{_datadir}/systemtap/tapset/qemu-system-riscv*.stp
%{_mandir}/man1/qemu-system-riscv*.1*

%files system-rx

%files system-rx-core
%{_bindir}/qemu-system-rx
%{_datadir}/systemtap/tapset/qemu-system-rx*.stp
%{_mandir}/man1/qemu-system-rx.1*

%files system-s390x

%files system-s390x-core
%{_bindir}/qemu-system-s390x
%{_datadir}/systemtap/tapset/qemu-system-s390x*.stp
%{_mandir}/man1/qemu-system-s390x.1*
%{_datadir}/%{name}/s390-ccw.img
%{_datadir}/%{name}/s390-netboot.img

%files system-sh4

%files system-sh4-core
%{_bindir}/qemu-system-sh4
%{_bindir}/qemu-system-sh4eb
%{_datadir}/systemtap/tapset/qemu-system-sh4*.stp
%{_mandir}/man1/qemu-system-sh4.1*
%{_mandir}/man1/qemu-system-sh4eb.1*

%if %{with sparc_support}
%files system-sparc

%files system-sparc-core
%{_bindir}/qemu-system-sparc
%{_bindir}/qemu-system-sparc64
%{_datadir}/systemtap/tapset/qemu-system-sparc*.stp
%{_mandir}/man1/qemu-system-sparc.1*
%{_mandir}/man1/qemu-system-sparc64.1*
%{_datadir}/%{name}/QEMU,tcx.bin
%{_datadir}/%{name}/QEMU,cgthree.bin
%endif

%files system-tricore

%files system-tricore-core
%{_bindir}/qemu-system-tricore
%{_datadir}/systemtap/tapset/qemu-system-tricore*.stp
%{_mandir}/man1/qemu-system-tricore.1*

%files system-xtensa

%files system-xtensa-core
%{_bindir}/qemu-system-xtensa
%{_bindir}/qemu-system-xtensaeb
%{_datadir}/systemtap/tapset/qemu-system-xtensa*.stp
%{_mandir}/man1/qemu-system-xtensa.1*
%{_mandir}/man1/qemu-system-xtensaeb.1*

# endif !tools_only
%endif


%changelog
<<<<<<< HEAD
=======
* Fri Sep 09 2022 Muhammad Falak <mwani@microsoft.com> - 6.2.0-8
- Introduce patch from upstream to fix build with libbpf 1.0.0

>>>>>>> 520bb328
* Tue Sep 06 2022 Daniel McIlvaney <damcilva@microsoft.com> - 6.2.0-7
- Patched CVE-2021-4158

* Tue Aug 23 2022 Nicolas Guibourge <mwani@microsoft.com> - 6.2.0-6
- address CVE-2022-35414

* Fri Jul 01 2022 Muhammad Falak <mwani@microsoft.com> - 6.2.0-5
- Ship efi*rom & pxe*rom rom files

* Wed Jun 15 2022 Muhammad Falak <mwani@microsoft.com> - 6.2.0-4
- Address CVE-2021-4206

* Fri May 20 2022 Chris Co <chrco@microsoft.com> - 6.2.0-3
- Patched CVE-2022-26353

* Fri May 06 2022 Daniel McIlvaney <damcilva@microsoft.com> - 6.2.0-2
- Remove multiboot_dma.bin from aarch64 builds

* Wed Apr 20 2022 Daniel McIlvaney <damcilva@microsoft.com> - 6.2.0-1
- Updated to match Fedora 36 (license: MIT)
- Patched CVE-2022-0358, CVE-2021-20225, CVE-2022-1050
- Backported patch for CVE-2022-26354

* Mon Jan 03 2022 Pawel Winogrodzki <pawelwi@microsoft.com> - 6.1.0-14
- Disabling 'qemu-system-x86*' subpackages build for non-AMD64 architectures.
- Disabling dependency on 'ipxe' for non-AMD64 architectures.

* Mon Jan 03 2022 Bala <balakumaran.kannan@microsoft.com> - 6.1.0-13
- Skip qos test from ptest as it hungs indefinitely

* Fri Dec 10 2021 Thomas Crain <thcrain@microsoft.com> - 6.1.0-12
- Lint spec
- Remove user-static subpackage references- no plans to support at this time

* Fri Dec 10 2021 Pawel Winogrodzki <pawelwi@microsoft.com> - 6.1.0-11
- License verified.

* Thu Dec 09 2021 Muhammad Falak <mwani@microsoft.com> - 6.1.0-10
- Introduce macro '%%{mariner_failing_tests}' to gate `--run-check` failures

* Wed Dec 08 2021 Pawel Winogrodzki <pawelwi@microsoft.com> - 6.1.0-9
- Conditionally disabling build options: brltty, capstone, libssh, pulseaudio, and sdl.
- Adding a fix for glibc 2.34.
- Disabled stripping of binaries.

* Wed Dec 1 2021 Muhammad Falak <mwani@microsoft.com> - 6.1.0-8
- Remove epoch

* Thu Oct 14 2021 Pawel Winogrodzki <pawelwi@microsoft.com> - 2:6.1.0-7
- Converting the 'Release' tag to the '[number].[distribution]' format.

* Thu Sep 30 2021 Thomas Crain <thcrain@microsoft.com> - 2:6.1.0-6
- Initial CBL-Mariner import from Fedora 35 (license: MIT).
- Remove parts specific to unsupported build host architectures
- Remove default support for PPC and SPARC architectures
- Disable certain requirements/subpackages based on packages currently available
- Use IPXE release version constraints instead of timestamps
- Depend on base ipxe package rather than ipxe-roms-qemu

* Tue Aug 31 2021 Richard W.M. Jones <rjones@redhat.com> - 6.1.0-5
- Fix -cpu max (RHBZ#1999700)

* Fri Aug 27 2021 Richard W.M. Jones <rjones@redhat.com> - 6.1.0-4
- Disable gcrypt (for real this time).

* Fri Aug 27 2021 Richard W.M. Jones <rjones@redhat.com> - 6.1.0-3
- Revert "Disable gcrypt" which seems to disable gnutls (RHBZ#1998452)

* Thu Aug 26 2021 Richard W.M. Jones <rjones@redhat.com> - 6.1.0-2
- Fix dependency pci_gl -> pci-gl and vga_gl -> vga-gl (RHBZ#1997855)

* Tue Aug 24 2021 Eduardo Lima (Etrunko) <etrunko@redhat.com> - 6.1.0-1
- Rebase to qemu 6.1.0

* Tue Aug 10 2021 Eduardo Lima (Etrunko) <etrunko@redhat.com> - 6.1.0-0.3-rc4
- Rebase to qemu 6.1.0-rc4

* Tue Aug 10 2021 Eduardo Lima (Etrunko) <etrunko@redhat.com> - 6.1.0-0.2-rc3
- Rebase to qemu 6.1.0-rc3

* Mon Aug 9 2021 Eduardo Lima (Etrunko) <etrunko@redhat.com> - 6.1.0-0.1-rc2
- Rebase to qemu 6.1.0-rc2

* Thu Jul 29 2021 Cole Robinson <crobinso@redhat.com> - 6.0.0-12
- Drop python3 shebang fixup for tests rpm
- Parallelize make check
- Explicitly disable c++ build

* Fri Jul 23 2021 Richard W.M. Jones <rjones@redhat.com> - 6.0.0-11
- Fix dependencies of qemu metapackage.

* Fri Jul 23 2021 Fedora Release Engineering <releng@fedoraproject.org> - 2:6.0.0-10.1
- Rebuilt for https://fedoraproject.org/wiki/Fedora_35_Mass_Rebuild

* Sun Jul 18 2021 Cole Robinson <crobinso@redhat.com> - 6.0.0-10
- Split out qemu-pr-helper and qemu-tools subpackages

* Wed Jul 07 2021 Cole Robinson <crobinso@redhat.com> - 6.0.0-9
- Use standard fedora build macros
- Access roms directly in ipxe, seabios, seavgabios directories

* Wed Jun 30 2021 Cole Robinson <crobinso@redhat.com> - 6.0.0-8
- Relax meson version to fix building on older Fedora
- More attempts to get CI working

* Wed Jun 23 2021 Cole Robinson <crobinso@redhat.com> - 6.0.0-7
- Add qemu-tests package
- Move qemu-sanity-check test to fedora CI
- Add s390x and generic kvm modprobe file from RHEL
- Add vhost modprobe file from RHEL
- Distribute tracetool, simpletrace, dump-guest-memory tools

* Wed Jun 16 2021 Cole Robinson <crobinso@redhat.com> - 6.0.0-6
- Build against fuse3 and SDL2_image
- Move qemu-storage-daemon to qemu-img subpackage

* Mon Jun 07 2021 Cole Robinson <crobinso@redhat.com> - 6.0.0-5
- Rebuild for xen 4.15

* Tue Jun 01 2021 Cole Robinson <crobinso@redhat.com> - 2:6.0.0-4
- Split out qemu-device-display-vhost-user-gpu subpackage
- Split out qemu-docs subpackage

* Wed May 19 2021 Paolo Bonzini <pbonzini@redhat.com> - 2:6.0.0-3
- add another patch to fix configuration files

* Wed May 19 2021 Paolo Bonzini <pbonzini@redhat.com> - 2:6.0.0-2
- fix spice option from configuration file
- fix object option from configuration file
- allow not specifying size in -m when using -M memory-backend

* Wed May 12 2021 Cole Robinson <crobinso@redhat.com> - 2:6.0.0-1
- Rebase to qemu 6.0.0 GA

* Wed Apr 21 2021 Cole Robinson <crobinso@redhat.com> - 2:6.0.0-0.3.rc4
- Rebase to qemu 6.0.0-rc4

* Wed Apr 14 2021 Richard W.M. Jones <rjones@redhat.com> - 2:6.0.0-0.2.rc2
- Rebuild for updated liburing.

* Tue Apr 06 2021 Cole Robinson <aintdiscole@gmail.com> - 6.0.0-0.1.rc2
- Rebase to qemu 6.0.0-rc2

* Tue Mar 02 2021 Zbigniew Jędrzejewski-Szmek <zbyszek@in.waw.pl> - 2:5.2.0-6.1
- Rebuilt for updated systemd-rpm-macros
  See https://pagure.io/fesco/issue/2583.

* Mon Mar 01 2021 Cole Robinson <aintdiscole@gmail.com> - 5.2.0-6
- Fix building on centos stream in copr

* Wed Jan 27 2021 Fedora Release Engineering <releng@fedoraproject.org> - 2:5.2.0-5.1
- Rebuilt for https://fedoraproject.org/wiki/Fedora_34_Mass_Rebuild

* Mon Jan 11 2021 Paolo Bonzini <pbonzini@redhat.com> - 2:5.2.0-5
- Use symlink for qemu-kvm.
- Fix make check on bash 5.1.

* Fri Dec 11 2020 Richard W.M. Jones <rjones@redhat.com> - 2:5.2.0-4
- qemu-char-spice not qemu-chardev-spice.

* Thu Dec 10 2020 Mohan Boddu <mboddu@bhujji.com> - 5.2.0-2
- Fixing the ISA Dependencies

* Wed Dec 09 2020 Cole Robinson <aintdiscole@gmail.com> - 5.2.0-1
- Rebase to qemu-5.2.0 GA
- Fix spice and GL UI module deps (bz 1904603)

* Thu Dec 03 2020 Richard W.M. Jones <rjones@redhat.com> - 5.2.0-0.9.rc4
- Enable qemu-kvm-core package on riscv64.

* Thu Dec 03 2020 Cole Robinson <aintdiscole@gmail.com> - 5.2.0-0.8.rc4
- Rebase to qemu-5.2.0-rc4

* Tue Nov 24 2020 Cole Robinson <aintdiscole@gmail.com> - 5.2.0-0.7.rc2
- Fix running 9p tests in copr

* Thu Nov 19 2020 Paolo Bonzini <pbonzini@redhat.com> - 5.2.0-0.6.rc2
- Remove --python=... to force use of system meson

* Thu Nov 19 2020 Daniel P. Berrangé <berrange@redhat.com> - 5.2.0-0.5.rc2
- Re-enable systemtap tracing

* Wed Nov 18 2020 Cole Robinson <aintdiscole@gmail.com> - 5.2.0-0.4.rc2
- Rebase to qemu-5.2.0-rc2

* Fri Nov 13 2020 Daniel P. Berrangé <berrange@redhat.com> - 5.2.0-0.3.rc1
- Disable user mode static builds in ELN

* Wed Nov 11 2020 Cole Robinson <aintdiscole@gmail.com> - 5.2.0-0.2.rc1
- Rebase to qemu-5.2.0-rc1

* Sun Nov 08 2020 Cole Robinson <aintdiscole@gmail.com> - 5.2.0-0.1.rc0
- Rebase to qemu-5.2.0-rc0

* Thu Nov  5 2020 Daniel P. Berrangé <berrange@redhat.com> - 5.1.0-7
- Disable LTO again. Tests were not passing, we were ignoring failures.

* Mon Oct 26 2020 Daniel P. Berrangé <berrange@redhat.com> - 5.1.0-6
- Re-enable LTO since tests now pass without asserts

* Fri Sep  4 2020 Daniel P. Berrangé <berrange@redhat.com> - 5.1.0-5
- Drop conditions for ppc, ppc64, mips64 and s390 arches
- Fix host qemu binary path for aarch64
- Re-enable kernel BR for QEMU sanity check
- Fix conditionals for enabling QEMU sanity check
- Check whether emulator works before doing sanity check
- Provide explicit kernel path for QEMU sanity check
- Make QEMU sanity check a build blocker

* Thu Sep  3 2020 Daniel P. Berrangé <berrange@redhat.com> - 5.1.0-4
- Add btrfs ioctls to linux-user (rhbz #1872918)

* Tue Aug 18 2020 Tom Stellard <tstellar@redhat.com> - 5.1.0-3
- Add BuildRequires: gcc
- https://fedoraproject.org/wiki/Packaging:C_and_C%2B%2B#BuildRequires_and_Requires

* Mon Aug 17 2020 Cole Robinson <aintdiscole@gmail.com> - 5.1.0-2
- Disable dtrace generation to fix use of modules (bz 1869339)

* Tue Aug 11 2020 Cole Robinson <crobinso@redhat.com> - 5.1.0-1
- Update to version 5.1.0

* Fri Aug 07 2020 Cole Robinson <crobinso@redhat.com> - 5.1.0-0.3.rc3
- Update to version 5.1.0-rc3

* Thu Aug 06 2020 Merlin Mathesius <mmathesi@redhat.com> - 5.1.0-0.2.rc2
- Use new %%{kernel_arches} macro to determine when a full kernel is available

* Wed Aug 05 2020 Cole Robinson <aintdiscole@gmail.com> - 5.1.0-0.2.rc2
- Pull in new modules by default, like we do for others

* Tue Aug 04 2020 Cole Robinson <aintdiscole@gmail.com> - 5.1.0-0.1.rc2
- Update to qemu 5.1.0 rc2

* Fri Jul 31 2020 Daniel P. Berrangé <berrange@redhat.com> - 5.0.0-6
- Remove obsolete Fedora conditionals (PR#9)

* Thu Jul 30 2020 Richard W.M. Jones <rjones@redhat.com> - 5.0.0-5
- Disable LTO as it caused many strange assert failures.

* Wed Jul 29 2020 Richard W.M. Jones <rjones@redhat.com> - 5.0.0-4
- Backport Dan's upstream patch to fix insecure cert in test suite.

* Mon Jul 27 2020 Kevin Fenzi <kevin@scrye.com> - 5.0.0-3
- Rebuild for new xen

* Wed May 13 2020 Cole Robinson <crobinso@redhat.com> - 5.0.0-2
- Fix iouring hang (bz #1823751)

* Wed May 06 2020 Cole Robinson <crobinso@redhat.com> - 5.0.0-1
- Update to version 5.0.0

* Thu Apr 16 2020 Cole Robinson <aintdiscole@gmail.com> - 5.0.0-0.3.rc3
- Update to qemu 5.0.0 rc3

* Thu Apr 09 2020 Cole Robinson <aintdiscole@gmail.com> - 5.0.0-0.3.rc2
- Update to qemu 5.0.0 rc2

* Wed Apr 08 2020 Adam Williamson <awilliam@redhat.com> - 2:5.0.0-0.2.rc0
- Rebuild for new brltty

* Wed Mar 25 2020 Cole Robinson <crobinso@redhat.com> - 2:5.0.0-0.1.rc0
- Update to qemu-5.0.0-rc0

* Tue Mar 17 2020 Fabiano Fidêncio <fidencio@redhat.com> - 2:4.2.0-7
- Fix segfault with SR-IOV hot-{plug,unplug} (bz #1814017)

* Tue Feb 25 2020 Cole Robinson <crobinso@redhat.com> - 2:4.2.0-6
- Rebuild for libiscsi soname bump

* Sat Feb 15 2020 Cole Robinson <crobinso@redhat.com> - 2:4.2.0-5
- Fix ppc shutdown issue (bz #1784961)

* Tue Jan 28 2020 Cole Robinson <crobinso@redhat.com> - 2:4.2.0-4
- virtio-fs support

* Sat Jan 25 2020 Richard W.M. Jones <rjones@redhat.com> - 4.2.0-3
- Add miscellaneous fixes for RISC-V (RHBZ#1794902).<|MERGE_RESOLUTION|>--- conflicted
+++ resolved
@@ -217,11 +217,7 @@
 Summary:        QEMU is a FAST! processor emulator
 Name:           qemu
 Version:        6.2.0
-<<<<<<< HEAD
-Release:        7%{?dist}
-=======
 Release:        8%{?dist}
->>>>>>> 520bb328
 License:        BSD AND CC-BY AND GPLv2+ AND LGPLv2+ AND MIT
 Vendor:         Microsoft Corporation
 Distribution:   Mariner
@@ -2290,12 +2286,9 @@
 
 
 %changelog
-<<<<<<< HEAD
-=======
 * Fri Sep 09 2022 Muhammad Falak <mwani@microsoft.com> - 6.2.0-8
 - Introduce patch from upstream to fix build with libbpf 1.0.0
 
->>>>>>> 520bb328
 * Tue Sep 06 2022 Daniel McIlvaney <damcilva@microsoft.com> - 6.2.0-7
 - Patched CVE-2021-4158
 
