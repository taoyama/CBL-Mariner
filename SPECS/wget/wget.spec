--- conflicted
+++ resolved
@@ -1,11 +1,7 @@
 Summary:        A network utility to retrieve files from the Web
 Name:           wget
 Version:        1.20.3
-<<<<<<< HEAD
-Release:        2%{?dist}
-=======
 Release:        3%{?dist}
->>>>>>> 2f96fa40
 License:        GPLv3+
 URL:            https://www.gnu.org/software/wget/wget.html
 Group:          System Environment/NetworkingPrograms
@@ -67,12 +63,9 @@
 %{_mandir}/man1/*
 
 %changelog
-<<<<<<< HEAD
-=======
 * Fri Nov 13 2020 Pawel Winogrodzki <pawelwi@microsoft.com> - 1.20.3-3
 - Adding 'local::lib' perl5 library to fix test dependencies.
 
->>>>>>> 2f96fa40
 *   Wed Oct 07 2020 Pawel Winogrodzki <pawelwi@microsoft.com> 1.20.3-2
 -   Updating certificate bundle path to include full set of trust information.
 *   Mon Jun 08 2020 Joe Schmitt <joschmit@microsoft.com> 1.20.3-1
