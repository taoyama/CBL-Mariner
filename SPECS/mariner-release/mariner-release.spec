--- conflicted
+++ resolved
@@ -1,11 +1,7 @@
 Summary:        CBL-Mariner release files
 Name:           mariner-release
 Version:        2.0
-<<<<<<< HEAD
-Release:        17%{?dist}
-=======
 Release:        18%{?dist}
->>>>>>> ea534267
 License:        MIT
 Vendor:         Microsoft Corporation
 Distribution:   Mariner
@@ -66,12 +62,9 @@
 %config(noreplace) %{_sysconfdir}/issue.net
 
 %changelog
-<<<<<<< HEAD
-=======
 * Tue Aug 16 2022 Andrew Phelps <anphel@microsoft.com> - 2.0-18
 - Updating version for August update 2.
 
->>>>>>> ea534267
 * Wed Aug 03 2022 Pawel Winogrodzki <pawelwi@microsoft.com> - 2.0-17
 - Updating version for August update.
 
