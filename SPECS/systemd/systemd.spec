--- conflicted
+++ resolved
@@ -1,7 +1,7 @@
 Summary:        Systemd-239
 Name:           systemd
 Version:        239
-Release:        38%{?dist}
+Release:        39%{?dist}
 License:        LGPLv2+ AND GPLv2+ AND MIT
 Vendor:         Microsoft Corporation
 Distribution:   Mariner
@@ -283,8 +283,7 @@
 %files lang -f %{name}.lang
 
 %changelog
-<<<<<<< HEAD
-* Fri Apr 02 2021 Thomas Crain <thcrain@microsoft.com> - 239-38
+* Fri Apr 02 2021 Thomas Crain <thcrain@microsoft.com> - 239-39
 - Merge the following releases from 1.0 to dev branch
 - niontive@microsoft.com, 2.39-33: Use autosetup
 -   Fix CVE-2019-3842
@@ -297,10 +296,9 @@
 - niontive@microsoft.com, 2.39-34: Fix CVE-2019-6454, CVE-2020-1712 patches. Add upstream patch info.
 - henry.beberman@microsoft.com, 2.39-35: Enable LZ4 so journalctl can read logs from the container host.
 - chrco@microsoft.com, 2.39-36: Disallow unprivileged BPF scripts by default. Additional mitigation for CVE-2021-20194
-=======
+
 * Mon Apr 26 2021 Henry Li <lihl@microsoft.com> - 239-38
 - Provides system-setup-keyboard.
->>>>>>> 6f354a36
 
 * Fri Feb 05 2021 Joe Schmitt <joschmit@microsoft.com> - 239-37
 - Replace incorrect %%{_lib} usage with %%{_libdir}
