%global security_hardening none
%global sha512hmac bash %{_sourcedir}/sha512hmac-openssl.sh
%define uname_r %{version}-%{release}

%ifarch x86_64
%define arch x86_64
%define archdir x86
%define config_source %{SOURCE1}
%endif

%ifarch aarch64
%global __provides_exclude_from %{_libdir}/debug/.build-id/
%define arch arm64
%define archdir arm64
%define config_source %{SOURCE2}
%endif

Summary:        Linux Kernel
Name:           kernel
Version:        5.15.82.1
<<<<<<< HEAD
Release:        1%{?dist}
=======
Release:        2%{?dist}
>>>>>>> 8b802988
License:        GPLv2
Vendor:         Microsoft Corporation
Distribution:   Mariner
Group:          System Environment/Kernel
URL:            https://github.com/microsoft/CBL-Mariner-Linux-Kernel
Source0:        https://github.com/microsoft/CBL-Mariner-Linux-Kernel/archive/rolling-lts/mariner-2/%{version}.tar.gz#/%{name}-%{version}.tar.gz
Source1:        config
Source2:        config_aarch64
Source3:        sha512hmac-openssl.sh
Source4:        cbl-mariner-ca-20211013.pem
BuildRequires:  audit-devel
BuildRequires:  bash
BuildRequires:  bc
BuildRequires:  diffutils
BuildRequires:  dwarves
BuildRequires:  elfutils-libelf-devel
BuildRequires:  glib-devel
BuildRequires:  kbd
BuildRequires:  kmod-devel
BuildRequires:  libdnet-devel
BuildRequires:  libmspack-devel
BuildRequires:  openssl
BuildRequires:  openssl-devel
BuildRequires:  pam-devel
BuildRequires:  procps-ng-devel
BuildRequires:  python3-devel
BuildRequires:  sed
%ifarch x86_64
BuildRequires:  pciutils-devel
%endif
Requires:       filesystem
Requires:       kmod
Requires(post): coreutils
Requires(postun): coreutils
# When updating the config files it is important to sanitize them.
# Steps for updating a config file:
#  1. Extract the linux sources into a folder
#  2. Add the current config file to the folder
#  3. Run `make menuconfig` to edit the file (Manually editing is not recommended)
#  4. Save the config file
#  5. Copy the config file back into the kernel spec folder
#  6. Revert any undesired changes (GCC related changes, etc)
#  8. Build the kernel package
#  9. Apply the changes listed in the log file (if any) to the config file
#  10. Verify the rest of the config file looks ok
# If there are significant changes to the config file, disable the config check and build the
# kernel rpm. The final config file is included in /boot in the rpm.

%description
The kernel package contains the Linux kernel.

%package devel
Summary:        Kernel Dev
Group:          System Environment/Kernel
Requires:       %{name} = %{version}-%{release}
Requires:       gawk
Requires:       python3
Obsoletes:      linux-dev

%description devel
This package contains the Linux kernel dev files

%package drivers-accessibility
Summary:        Kernel accessibility modules
Group:          System Environment/Kernel
Requires:       %{name} = %{version}-%{release}

%description drivers-accessibility
This package contains the Linux kernel accessibility support

%package drivers-gpu
Summary:        Kernel gpu modules
Group:          System Environment/Kernel
Requires:       %{name} = %{version}-%{release}

%description drivers-gpu
This package contains the Linux kernel gpu support

%package drivers-sound
Summary:        Kernel Sound modules
Group:          System Environment/Kernel
Requires:       %{name} = %{version}-%{release}

%description drivers-sound
This package contains the Linux kernel sound support

%package docs
Summary:        Kernel docs
Group:          System Environment/Kernel
Requires:       python3

%description docs
This package contains the Linux kernel doc files

%package tools
Summary:        This package contains the 'perf' performance analysis tools for Linux kernel
Group:          System/Tools
Requires:       %{name} = %{version}-%{release}
Requires:       audit

%description tools
This package contains the 'perf' performance analysis tools for Linux kernel.

%package -n     python3-perf
Summary:        Python 3 extension for perf tools
Requires:       python3

%description -n python3-perf
This package contains the Python 3 extension for the 'perf' performance analysis tools for Linux kernel.

%package dtb
Summary:        This package contains common device tree blobs (dtb)
Group:          System Environment/Kernel

%description dtb
This package contains common device tree blobs (dtb)

%package -n     bpftool
Summary:        Inspection and simple manipulation of eBPF programs and maps

%description -n bpftool
This package contains the bpftool, which allows inspection and simple
manipulation of eBPF programs and maps.

%prep
%setup -q -n CBL-Mariner-Linux-Kernel-rolling-lts-mariner-2-%{version}

make mrproper

cp %{config_source} .config

# Add CBL-Mariner cert into kernel's trusted keyring
cp %{SOURCE4} certs/mariner.pem
sed -i 's#CONFIG_SYSTEM_TRUSTED_KEYS=""#CONFIG_SYSTEM_TRUSTED_KEYS="certs/mariner.pem"#' .config

cp .config current_config
sed -i 's/CONFIG_LOCALVERSION=""/CONFIG_LOCALVERSION="-%{release}"/' .config
make LC_ALL=  ARCH=%{arch} oldconfig

# Verify the config files match
cp .config new_config
sed -i 's/CONFIG_LOCALVERSION=".*"/CONFIG_LOCALVERSION=""/' new_config
diff --unified new_config current_config > config_diff || true
if [ -s config_diff ]; then
    printf "\n\n\n\n\n\n\n\n"
    cat config_diff
    printf "\n\n\n\n\n\n\n\n"
    echo "Config file has unexpected changes"
    echo "Update config file to set changed values explicitly"

#  (DISABLE THIS IF INTENTIONALLY UPDATING THE CONFIG FILE)
    exit 1
fi

%build
make VERBOSE=1 KBUILD_BUILD_VERSION="1" KBUILD_BUILD_HOST="CBL-Mariner" ARCH=%{arch} %{?_smp_mflags}

# Compile perf, python3-perf
make -C tools/perf PYTHON=%{python3} all

%ifarch x86_64
make -C tools turbostat cpupower
%endif

#Compile bpftool
make -C tools/bpf/bpftool

%define __modules_install_post \
for MODULE in `find %{buildroot}/lib/modules/%{uname_r} -name *.ko` ; do \
    ./scripts/sign-file sha512 certs/signing_key.pem certs/signing_key.x509 $MODULE \
    rm -f $MODULE.{sig,dig} \
    xz $MODULE \
    done \
%{nil}

# We want to compress modules after stripping. Extra step is added to
# the default __spec_install_post.
%define __spec_install_post\
    %{?__debug_package:%{__debug_install_post}}\
    %{__arch_install_post}\
    %{__os_install_post}\
    %{__modules_install_post}\
%{nil}

%install
install -vdm 755 %{buildroot}%{_sysconfdir}
install -vdm 700 %{buildroot}/boot
install -vdm 755 %{buildroot}%{_defaultdocdir}/linux-%{uname_r}
install -vdm 755 %{buildroot}%{_prefix}/src/linux-headers-%{uname_r}
install -vdm 755 %{buildroot}%{_libdir}/debug/lib/modules/%{uname_r}
make INSTALL_MOD_PATH=%{buildroot} modules_install

%ifarch x86_64
install -vm 600 arch/x86/boot/bzImage %{buildroot}/boot/vmlinuz-%{uname_r}
%endif

%ifarch aarch64
install -vm 600 arch/arm64/boot/Image %{buildroot}/boot/vmlinuz-%{uname_r}
install -D -m 640 arch/arm64/boot/dts/freescale/imx8mq-evk.dtb %{buildroot}/boot/dtb/fsl-imx8mq-evk.dtb
%endif

# Restrict the permission on System.map-X file
install -vm 400 System.map %{buildroot}/boot/System.map-%{uname_r}
install -vm 600 .config %{buildroot}/boot/config-%{uname_r}
cp -r Documentation/*        %{buildroot}%{_defaultdocdir}/linux-%{uname_r}
install -vm 644 vmlinux %{buildroot}%{_libdir}/debug/lib/modules/%{uname_r}/vmlinux-%{uname_r}
# `perf test vmlinux` needs it
ln -s vmlinux-%{uname_r} %{buildroot}%{_libdir}/debug/lib/modules/%{uname_r}/vmlinux

cat > %{buildroot}/boot/linux-%{uname_r}.cfg << "EOF"
# GRUB Environment Block
mariner_cmdline=init=/lib/systemd/systemd ro loglevel=3 no-vmw-sta crashkernel=256M
mariner_linux=vmlinuz-%{uname_r}
mariner_initrd=initrd.img-%{uname_r}
EOF
chmod 600 %{buildroot}/boot/linux-%{uname_r}.cfg

# hmac sign the kernel for FIPS
%{sha512hmac} %{buildroot}/boot/vmlinuz-%{uname_r} | sed -e "s,$RPM_BUILD_ROOT,," > %{buildroot}/boot/.vmlinuz-%{uname_r}.hmac
cp %{buildroot}/boot/.vmlinuz-%{uname_r}.hmac %{buildroot}/lib/modules/%{uname_r}/.vmlinuz.hmac

# Register myself to initramfs
mkdir -p %{buildroot}/%{_localstatedir}/lib/initramfs/kernel
cat > %{buildroot}/%{_localstatedir}/lib/initramfs/kernel/%{uname_r} << "EOF"
--add-drivers "xen-scsifront xen-blkfront xen-acpi-processor xen-evtchn xen-gntalloc xen-gntdev xen-privcmd xen-pciback xenfs hv_utils hv_vmbus hv_storvsc hv_netvsc hv_sock hv_balloon virtio_blk virtio-rng virtio_console virtio_crypto virtio_mem vmw_vsock_virtio_transport vmw_vsock_virtio_transport_common 9pnet_virtio vrf"
EOF

# Symlink /lib/modules/uname/vmlinuz to boot partition
ln -s /boot/vmlinuz-%{uname_r} %{buildroot}/lib/modules/%{uname_r}/vmlinuz

#    Cleanup dangling symlinks
rm -rf %{buildroot}/lib/modules/%{uname_r}/source
rm -rf %{buildroot}/lib/modules/%{uname_r}/build

find . -name Makefile* -o -name Kconfig* -o -name *.pl | xargs  sh -c 'cp --parents "$@" %{buildroot}%{_prefix}/src/linux-headers-%{uname_r}' copy
find arch/%{archdir}/include include scripts -type f | xargs  sh -c 'cp --parents "$@" %{buildroot}%{_prefix}/src/linux-headers-%{uname_r}' copy
find $(find arch/%{archdir} -name include -o -name scripts -type d) -type f | xargs  sh -c 'cp --parents "$@" %{buildroot}%{_prefix}/src/linux-headers-%{uname_r}' copy
find arch/%{archdir}/include Module.symvers include scripts -type f | xargs  sh -c 'cp --parents "$@" %{buildroot}%{_prefix}/src/linux-headers-%{uname_r}' copy
%ifarch x86_64
# CONFIG_STACK_VALIDATION=y requires objtool to build external modules
install -vsm 755 tools/objtool/objtool %{buildroot}%{_prefix}/src/linux-headers-%{uname_r}/tools/objtool/
install -vsm 755 tools/objtool/fixdep %{buildroot}%{_prefix}/src/linux-headers-%{uname_r}/tools/objtool/
%endif

cp .config %{buildroot}%{_prefix}/src/linux-headers-%{uname_r} # copy .config manually to be where it's expected to be
ln -sf "%{_prefix}/src/linux-headers-%{uname_r}" "%{buildroot}/lib/modules/%{uname_r}/build"
find %{buildroot}/lib/modules -name '*.ko' -print0 | xargs -0 chmod u+x

%ifarch aarch64
cp scripts/module.lds %{buildroot}%{_prefix}/src/linux-headers-%{uname_r}/scripts/module.lds
%endif

# disable (JOBS=1) parallel build to fix this issue:
# fixdep: error opening depfile: ./.plugin_cfg80211.o.d: No such file or directory
# Linux version that was affected is 4.4.26
make -C tools JOBS=1 DESTDIR=%{buildroot} prefix=%{_prefix} perf_install

# Install python3-perf
make -C tools/perf DESTDIR=%{buildroot} prefix=%{_prefix} install-python_ext

# Install bpftool
make -C tools/bpf/bpftool DESTDIR=%{buildroot} prefix=%{_prefix} bash_compdir=%{_sysconfdir}/bash_completion.d/ mandir=%{_mandir} install

%ifarch x86_64
# Install turbostat cpupower
make -C tools DESTDIR=%{buildroot} prefix=%{_prefix} bash_compdir=%{_sysconfdir}/bash_completion.d/ mandir=%{_mandir} turbostat_install cpupower_install
%endif

# Remove trace (symlink to perf). This file causes duplicate identical debug symbols
rm -vf %{buildroot}%{_bindir}/trace

%triggerin -- initramfs
mkdir -p %{_localstatedir}/lib/rpm-state/initramfs/pending
touch %{_localstatedir}/lib/rpm-state/initramfs/pending/%{uname_r}
echo "initrd generation of kernel %{uname_r} will be triggered later" >&2

%triggerun -- initramfs
rm -rf %{_localstatedir}/lib/rpm-state/initramfs/pending/%{uname_r}
rm -rf /boot/initrd.img-%{uname_r}
echo "initrd of kernel %{uname_r} removed" >&2

%postun
if [ ! -e /boot/mariner.cfg ]
then
     ls /boot/linux-*.cfg 1> /dev/null 2>&1
     if [ $? -eq 0 ]
     then
          list=`ls -tu /boot/linux-*.cfg | head -n1`
          test -n "$list" && ln -sf "$list" /boot/mariner.cfg
     fi
fi

%post
/sbin/depmod -a %{uname_r}
ln -sf linux-%{uname_r}.cfg /boot/mariner.cfg

%post drivers-accessibility
/sbin/depmod -a %{uname_r}

%post drivers-gpu
/sbin/depmod -a %{uname_r}

%post drivers-sound
/sbin/depmod -a %{uname_r}

%files
%defattr(-,root,root)
%license COPYING
%exclude %dir /usr/lib/debug
/boot/System.map-%{uname_r}
/boot/config-%{uname_r}
/boot/vmlinuz-%{uname_r}
/boot/.vmlinuz-%{uname_r}.hmac
%config(noreplace) /boot/linux-%{uname_r}.cfg
%config %{_localstatedir}/lib/initramfs/kernel/%{uname_r}
%defattr(0644,root,root)
/lib/modules/%{uname_r}/*
/lib/modules/%{uname_r}/.vmlinuz.hmac
%exclude /lib/modules/%{uname_r}/build
%exclude /lib/modules/%{uname_r}/kernel/drivers/accessibility
%exclude /lib/modules/%{uname_r}/kernel/drivers/gpu
%exclude /lib/modules/%{uname_r}/kernel/sound

%files docs
%defattr(-,root,root)
%{_defaultdocdir}/linux-%{uname_r}/*

%files devel
%defattr(-,root,root)
/lib/modules/%{uname_r}/build
%{_prefix}/src/linux-headers-%{uname_r}

%files drivers-accessibility
%defattr(-,root,root)
/lib/modules/%{uname_r}/kernel/drivers/accessibility

%files drivers-gpu
%defattr(-,root,root)
/lib/modules/%{uname_r}/kernel/drivers/gpu

%files drivers-sound
%defattr(-,root,root)
/lib/modules/%{uname_r}/kernel/sound

%files tools
%defattr(-,root,root)
%{_libexecdir}
%exclude %dir %{_libdir}/debug
%ifarch x86_64
%{_sbindir}/cpufreq-bench
%{_lib64dir}/traceevent
%{_lib64dir}/libperf-jvmti.so
%{_lib64dir}/libcpupower.so*
%{_sysconfdir}/cpufreq-bench.conf
%{_includedir}/cpuidle.h
%{_includedir}/cpufreq.h
%{_mandir}/man1/cpupower*.gz
%{_mandir}/man8/turbostat*.gz
%{_datadir}/locale/*/LC_MESSAGES/cpupower.mo
%{_datadir}/bash-completion/completions/cpupower
%endif
%ifarch aarch64
%{_libdir}/traceevent
%{_libdir}/libperf-jvmti.so
%endif
%{_bindir}
%{_sysconfdir}/bash_completion.d/*
%{_datadir}/perf-core/strace/groups/file
%{_datadir}/perf-core/strace/groups/string
%{_docdir}/*
%{_libdir}/perf/examples/bpf/*
%{_libdir}/perf/include/bpf/*
%{_includedir}/perf/perf_dlfilter.h

%files -n python3-perf
%{python3_sitearch}/*

%ifarch aarch64
%files dtb
/boot/dtb/fsl-imx8mq-evk.dtb
%endif

%files -n bpftool
%{_sbindir}/bpftool
%{_sysconfdir}/bash_completion.d/bpftool

%changelog
<<<<<<< HEAD
=======
* Mon Dec 19 2022 Betty Lakes <bettylakes@microsoft.com> - 5.15.82.1-2
- Turn on Generic Target Core Mod

>>>>>>> 8b802988
* Tue Dec 13 2022 CBL-Mariner Servicing Account <cblmargh@microsoft.com> - 5.15.82.1-1
- Auto-upgrade to 5.15.82.1

* Wed Dec 07 2022 CBL-Mariner Servicing Account <cblmargh@microsoft.com> - 5.15.81.1-1
- Auto-upgrade to 5.15.81.1

* Mon Dec 05 2022 Betty Lakes <bettylakes@microsoft.com> - 5.15.80.1-2
- Turn on hibernation and its dependencies

* Tue Nov 29 2022 CBL-Mariner Servicing Account <cblmargh@microsoft.com> - 5.15.80.1-1
- Auto-upgrade to 5.15.80.1

* Fri Nov 18 2022 CBL-Mariner Servicing Account <cblmargh@microsoft.com> - 5.15.79.1-1
- Auto-upgrade to 5.15.79.1

* Tue Nov 08 2022 CBL-Mariner Servicing Account <cblmargh@microsoft.com> - 5.15.77.1-1
- Auto-upgrade to 5.15.77.1

* Wed Oct 26 2022 Rachel Menge <rachelmenge@microsoft.com> - 5.15.74.1-3
- Turn on Configs for different TCP algorithms

* Mon Oct 24 2022 Cameron Baird <cameronbaird@microsoft.com> - 5.15.74.1-2
- Package gpu kernel modules in new package kernel-drivers-gpu

* Wed Oct 19 2022 CBL-Mariner Servicing Account <cblmargh@microsoft.com> - 5.15.74.1-1
- Upgrade to 5.15.74.1

* Fri Oct 07 2022 CBL-Mariner Servicing Account <cblmargh@microsoft.com> - 5.15.72.1-1
- Upgrade to 5.15.72.1

* Tue Sep 27 2022 CBL-Mariner Servicing Account <cblmargh@microsoft.com> - 5.15.70.1-1
- Upgrade to 5.15.70.1

* Mon Sep 26 2022 CBL-Mariner Servicing Account <cblmargh@microsoft.com> - 5.15.69.1-1
- Upgrade to 5.15.69.1

* Thu Sep 22 2022 Chris Co <chrco@microsoft.com> - 5.15.67.1-4
- Enable SCSI logging facility

* Tue Sep 20 2022 Chris Co <chrco@microsoft.com> - 5.15.67.1-3
- Enable 32-bit time syscall support

* Fri Sep 16 2022 Cameron Baird <cameronbaird@microsoft.com> - 5.15.67.1-2
- Enable CONFIG_NETFILTER_XT_TARGET_TRACE as a module

* Thu Sep 15 2022 CBL-Mariner Servicing Account <cblmargh@microsoft.com> - 5.15.67.1-1
- Upgrade to 5.15.67.1

* Thu Sep 15 2022 Adit Jha <aditjha@microsoft.com> - 5.15.63.1-4
- Setting vfat module in kernel config to Y to be baked in

* Tue Sep 13 2022 Saul Paredes <saulparedes@microsoft.com> - 5.15.63.1-3
- Adjust crashkernel param to crash, dump memory to a file, and recover correctly

* Tue Sep 06 2022 Nikola Bojanic <t-nbojanic@microsoft.com> - 5.15.63.1-2
- Enable CRIU support: https://criu.org/Linux_kernel

* Mon Aug 29 2022 CBL-Mariner Servicing Account <cblmargh@microsoft.com> - 5.15.63.1-1
- Upgrade to 5.15.63.1

* Wed Aug 17 2022 Cameron Baird <cameronbaird@microsoft.com> - 5.15.60.2-1
- Upgrade to 5.15.60.2 to fix arm64 builds

* Tue Aug 02 2022 Rachel Menge <rachelmenge@microsoft.com> - 5.15.57.1-3
- Turn on CONFIG_SECURITY_LANDLOCK

* Mon Aug 01 2022 Rachel Menge <rachelmenge@microsoft.com> - 5.15.57.1-2
- Turn on CONFIG_BLK_DEV_ZONED

* Tue Jul 26 2022 CBL-Mariner Servicing Account <cblmargh@microsoft.com> - 5.15.57.1-1
- Upgrade to 5.15.57.1

* Fri Jul 22 2022 CBL-Mariner Servicing Account <cblmargh@microsoft.com> - 5.15.55.1-1
- Upgrade to 5.15.55.1

* Thu Jul 21 2022 Henry Li <lihl@microsoft.com> - 5.15.48.1-6
- Add turbostat and cpupower to kernel-tools

* Fri Jul 08 2022 Francis Laniel <flaniel@linux.microsoft.com> - 5.15.48.1-5
- Add back CONFIG_FTRACE_SYSCALLS to enable eBPF CO-RE syscalls tracers.
- Add CONFIG_IKHEADERS=m to enable eBPF standard tracers.

* Mon Jun 27 2022 Neha Agarwal <nehaagarwal@microsoft.com> - 5.15.48.1-4
- Remove 'quiet' from commandline to enable verbose log

* Mon Jun 27 2022 Henry Beberman <henry.beberman@microsoft.com> - 5.15.48.1-3
- Enable CONFIG_VIRTIO_FS=m and CONFIG_FUSE_DAX=y
- Symlink /lib/modules/uname/vmlinuz to /boot/vmlinuz-uname to improve compat with scripts seeking the kernel.

* Wed Jun 22 2022 Max Brodeur-Urbas <maxbr@microsoft.com> - 5.15.48.1-2
- Enabling Vgem driver in config. 

* Fri Jun 17 2022 Neha Agarwal <nehaagarwal@microsoft.com> - 5.15.48.1-1
- Update source to 5.15.48.1

* Tue Jun 14 2022 Pawel Winogrodzki <pawelwi@microsoft.com> - 5.15.45.1-2
- Moving ".config" update and check steps into the %%prep section.

* Thu Jun 09 2022 Cameron Baird <cameronbaird@microsoft.com> - 5.15.45.1-1
- Update source to 5.15.45.1
- Address CVE-2022-32250 with a nopatch

* Mon Jun 06 2022 Max Brodeur-Urbas <maxbr@microsoft.com> - 5.15.41.1-4
- Compiling ptp_kvm driver as a module 

* Wed Jun 01 2022 Pawel Winogrodzki <pawelwi@microsoft.com> - 5.15.41.1-3
- Enabling "LIVEPATCH" config option.

* Thu May 26 2022 Minghe Ren <mingheren@microsoft.com> - 5.15.41.1-2
- Disable SMACK kernel configuration

* Tue May 24 2022 Cameron Baird <cameronbaird@microsoft.com> - 5.15.41.1-1
- Update source to 5.15.41.1
- Nopatch CVE-2020-35501, CVE-2022-28893, CVE-2022-29581

* Mon May 23 2022 Neha Agarwal <nehaagarwal@microsoft.com> - 5.15.37.1-3
- Fix configs to bring down initrd boot time

* Mon May 16 2022 Neha Agarwal <nehaagarwal@microsoft.com> - 5.15.37.1-2
- Fix cdrom, hyperv-mouse, kexec and crash-on-demand config in aarch64

* Mon May 09 2022 Neha Agarwal <nehaagarwal@microsoft.com> - 5.15.37.1-1
- Update source to 5.15.37.1
- Nopatch CVE-2021-4095, CVE-2022-0500, CVE-2022-0998, CVE-2022-28796, CVE-2022-29582, 
    CVE-2022-1048, CVE-2022-1195, CVE-2022-1353, CVE-2022-29968, CVE-2022-1015
- Enable IFB config

* Tue Apr 19 2022 Cameron Baird <cameronbaird@microsoft.com> - 5.15.34.1-1
- Update source to 5.15.34.1
- Clean up nopatches in Patch list, no longer needed for CVE automation
- Nopatch CVE-2022-28390, CVE-2022-28389, CVE-2022-28388, CVE-2022-28356, CVE-2022-0435,
    CVE-2021-4202, CVE-2022-27950, CVE-2022-0433, CVE-2022-0494, CVE-2022-0330, CVE-2022-0854, 
    CVE-2021-4197, CVE-2022-29156

* Tue Apr 19 2022 Max Brodeur-Urbas <maxbr@microsoft.com> - 5.15.32.1-3
- Remove kernel lockdown config from grub envblock

* Tue Apr 12 2022 Andrew Phelps <anphel@microsoft.com> - 5.15.32.1-2
- Remove trace symlink from _bindir
- Exclude files and directories under the debug folder from kernel and kernel-tools packages
- Remove BR for xerces-c-devel

* Fri Apr 08 2022 Neha Agarwal <nehaagarwal@microsoft.com> - 5.15.32.1-1
- Update source to 5.15.32.1
- Address CVES: 2022-0516, 2022-26878, 2022-27223, 2022-24958, 2022-0742,
  2022-1011, 2022-26490, 2021-4002
- Enable MANA driver config
- Address CVEs 2022-0995, 2022-1055, 2022-27666

* Tue Apr 05 2022 Henry Li <lihl@microsoft.com> - 5.15.26.1-4
- Add Dell devices support

* Mon Mar 28 2022 Rachel Menge <rachelmenge@microsoft.com> - 5.15.26.1-3
- Remove hardcoded mariner.pem from configs and instead insert during
  the build phase

* Mon Mar 14 2022 Vince Perri <viperri@microsoft.com> - 5.15.26.1-2
- Add support for compressed firmware

* Tue Mar 08 2022 cameronbaird <cameronbaird@microsoft.com> - 5.15.26.1-1
- Update source to 5.15.26.1
- Address CVES: 2022-0617, 2022-25375, 2022-25258, 2021-4090, 2022-25265,
  2021-45402, 2022-0382, 2022-0185, 2021-44879, 2022-24959, 2022-0264, 
  2022-24448, 2022-24122, 2021-20194, 2022-0847, 1999-0524, 2008-4609,
  2010-0298, 2010-4563, 2011-0640, 2022-0492, 2021-3743, 2022-26966

* Mon Mar 07 2022 George Mileka <gmileka@microsoft.com> - 5.15.18.1-5
- Enabled vfio noiommu.

* Fri Feb 25 2022 Henry Li <lihl@microsoft.com> - 5.15.18.1-4
- Enable CONFIG_DEVMEM, CONFIG_STRICT_DEVMEM and CONFIG_IO_STRICT_DEVMEM

* Thu Feb 24 2022 Cameron Baird <cameronbaird@microsoft.com> - 5.15.18.1-3
- CONFIG_BPF_UNPRIV_DEFAULT_OFF=y

* Thu Feb 24 2022 Suresh Babu Chalamalasetty <schalam@microsoft.com> - 5.15.18.1-2
- Add usbip required kernel configs CONFIG_USBIP_CORE CONFIG_USBIP_VHCI_HCD

* Mon Feb 07 2022 Cameron Baird <cameronbaird@microsoft.com> - 5.15.18.1-1
- Update source to 5.15.18.1
- Address CVE-2010-0309, CVE-2018-1000026, CVE-2018-16880, CVE-2019-3016,
  CVE-2019-3819, CVE-2019-3887, CVE-2020-25672, CVE-2021-3564, CVE-2021-45095, 
  CVE-2021-45469, CVE-2021-45480

* Thu Feb 03 2022 Henry Li <lihl@microsoft.com> - 5.15.2.1-5
- Enable CONFIG_X86_SGX and CONFIG_X86_SGX_KVM

* Wed Feb 02 2022 Rachel Menge <rachelmenge@microsoft.com> - 5.15.2.1-4
- Add libperf-jvmti.so to tools package

* Thu Jan 27 2022 Daniel Mihai <dmihai@microsoft.com> - 5.15.2.1-3
- Enable kdb frontend for kgdb

* Sun Jan 23 2022 Chris Co <chrco@microsoft.com> - 5.15.2.1-2
- Rotate Mariner cert

* Thu Jan 06 2022 Rachel Menge <rachelmenge@microsoft.com> - 5.15.2.1-1
- Update source to 5.15.2.1

* Tue Jan 04 2022 Suresh Babu Chalamalasetty <schalam@microsoft.com> - 5.10.78.1-3
- Add provides exclude for debug build-id for aarch64 to generate debuginfo rpm
- Fix missing brackets for __os_install_post.

* Tue Dec 28 2021 Suresh Babu Chalamalasetty <schalam@microsoft.com> - 5.10.78.1-2
- Enable CONFIG_COMPAT kernel configs

* Tue Nov 23 2021 Rachel Menge <rachelmenge@microsoft.com> - 5.10.78.1-1
- Update source to 5.10.78.1
- Address CVE-2021-43267, CVE-2021-42739, CVE-2021-42327, CVE-2021-43389
- Add patch to fix SPDX-License-Identifier in headers

* Mon Nov 15 2021 Thomas Crain <thcrain@microsoft.com> - 5.10.74.1-4
- Add python3-perf subpackage and add python3-devel to build-time requirements
- Exclude accessibility modules from main package to avoid subpackage conflict
- Remove redundant License tag from bpftool subpackage

* Thu Nov 04 2021 Andrew Phelps <anphel@microsoft.com> - 5.10.74.1-3
- Update configs for gcc 11.2.0 and binutils 2.37 updates

* Tue Oct 26 2021 Rachel Menge <rachelmenge@microsoft.com> - 5.10.74.1-2
- Update configs for eBPF support
- Add dwarves Build-requires

* Tue Oct 19 2021 Rachel Menge <rachelmenge@microsoft.com> - 5.10.74.1-1
- Update source to 5.10.74.1
- Address CVE-2021-41864, CVE-2021-42252
- License verified

* Thu Oct 07 2021 Rachel Menge <rachelmenge@microsoft.com> - 5.10.69.1-1
- Update source to 5.10.69.1
- Address CVE-2021-38300, CVE-2021-41073, CVE-2021-3653, CVE-2021-42008

* Wed Sep 22 2021 Rachel Menge <rachelmenge@microsoft.com> - 5.10.64.1-2
- Enable CONFIG_NET_VRF
- Add vrf to drivers argument for dracut

* Mon Sep 20 2021 Rachel Menge <rachelmenge@microsoft.com> - 5.10.64.1-1
- Update source to 5.10.64.1

* Fri Sep 17 2021 Rachel Menge <rachelmenge@microsoft.com> - 5.10.60.1-1
- Remove cn from dracut drivers argument
- Update source to 5.10.60.1
- Address CVE-2021-38166, CVE-2021-38205, CVE-2021-3573
  CVE-2021-37576, CVE-2021-34556, CVE-2021-35477, CVE-2021-28691,
  CVE-2021-3564, CVE-2020-25639, CVE-2021-29657, CVE-2021-38199,
  CVE-2021-38201, CVE-2021-38202, CVE-2021-38207, CVE-2021-38204,
  CVE-2021-38206, CVE-2021-38208, CVE-2021-38200, CVE-2021-38203,
  CVE-2021-38160, CVE-2021-3679, CVE-2021-38198, CVE-2021-38209,
  CVE-2021-3655
- Add patch to fix VDSO in HyperV

* Thu Sep 09 2021 Muhammad Falak <mwani@microsoft.com> - 5.10.52.1-2
- Export `bpftool` subpackage

* Tue Jul 20 2021 Rachel Menge <rachelmenge@microsoft.com> - 5.10.52.1-1
- Update source to 5.10.52.1
- Address CVE-2021-35039, CVE-2021-33909

* Mon Jul 19 2021 Chris Co <chrco@microsoft.com> - 5.10.47.1-2
- Enable CONFIG_CONNECTOR and CONFIG_PROC_EVENTS

* Tue Jul 06 2021 Rachel Menge <rachelmenge@microsoft.com> - 5.10.47.1-1
- Update source to 5.10.47.1
- Address CVE-2021-34693, CVE-2021-33624

* Wed Jun 30 2021 Chris Co <chrco@microsoft.com> - 5.10.42.1-4
- Enable legacy mcelog config

* Tue Jun 22 2021 Suresh Babu Chalamalasetty <schalam@microsoft.com> - 5.10.42.1-3
- Enable CONFIG_IOSCHED_BFQ and CONFIG_BFQ_GROUP_IOSCHED configs

* Wed Jun 16 2021 Chris Co <chrco@microsoft.com> - 5.10.42.1-2
- Enable CONFIG_CROSS_MEMORY_ATTACH

* Tue Jun 08 2021 Rachel Menge <rachelmenge@microsoft.com> - 5.10.42.1-1
- Update source to 5.10.42.1
- Address CVE-2021-33200

* Thu Jun 03 2021 Rachel Menge <rachelmenge@microsoft.com> - 5.10.37.1-2
- Address CVE-2020-25672

* Fri May 28 2021 Rachel Menge <rachelmenge@microsoft.com> - 5.10.37.1-1
- Update source to 5.10.37.1
- Address CVE-2021-23134, CVE-2021-29155, CVE-2021-31829, CVE-2021-31916,
  CVE-2021-32399, CVE-2021-33033, CVE-2021-33034, CVE-2021-3483
  CVE-2021-3501, CVE-2021-3506

* Thu May 27 2021 Chris Co <chrco@microsoft.com> - 5.10.32.1-7
- Set lockdown=integrity by default

* Wed May 26 2021 Chris Co <chrco@microsoft.com> - 5.10.32.1-6
- Add Mariner cert into the trusted kernel keyring

* Tue May 25 2021 Daniel Mihai <dmihai@microsoft.com> - 5.10.32.1-5
- Enable kernel debugger

* Thu May 20 2021 Nicolas Ontiveros <niontive@microsoft.com> - 5.10.32.1-4
- Bump release number to match kernel-signed update

* Mon May 17 2021 Andrew Phelps <anphel@microsoft.com> - 5.10.32.1-3
- Update CONFIG_LD_VERSION for binutils 2.36.1
- Remove build-id match check

* Thu May 13 2021 Rachel Menge <rachelmenge@microsoft.com> - 5.10.32.1-2
- Add CONFIG_AS_HAS_LSE_ATOMICS=y

* Mon May 03 2021 Rachel Menge <rachelmenge@microsoft.com> - 5.10.32.1-1
- Update source to 5.10.32.1
- Address CVE-2021-23133, CVE-2021-29154, CVE-2021-30178

* Thu Apr 22 2021 Chris Co <chrco@microsoft.com> - 5.10.28.1-4
- Disable CONFIG_EFI_DISABLE_PCI_DMA. It can cause boot issues on some hardware.

* Mon Apr 19 2021 Chris Co <chrco@microsoft.com> - 5.10.28.1-3
- Bump release number to match kernel-signed update

* Thu Apr 15 2021 Rachel Menge <rachelmenge@microsoft.com> - 5.10.28.1-2
- Address CVE-2021-29648

* Thu Apr 08 2021 Chris Co <chrco@microsoft.com> - 5.10.28.1-1
- Update source to 5.10.28.1
- Update uname_r define to match the new value derived from the source
- Address CVE-2020-27170, CVE-2020-27171, CVE-2021-28375, CVE-2021-28660,
  CVE-2021-28950, CVE-2021-28951, CVE-2021-28952, CVE-2021-28971,
  CVE-2021-28972, CVE-2021-29266, CVE-2021-28964, CVE-2020-35508,
  CVE-2020-16120, CVE-2021-29264, CVE-2021-29265, CVE-2021-29646,
  CVE-2021-29647, CVE-2021-29649, CVE-2021-29650, CVE-2021-30002

* Fri Mar 26 2021 Daniel Mihai <dmihai@microsoft.com> - 5.10.21.1-4
- Enable CONFIG_CRYPTO_DRBG_HASH, CONFIG_CRYPTO_DRBG_CTR

* Thu Mar 18 2021 Chris Co <chrco@microsoft.com> - 5.10.21.1-3
- Address CVE-2021-27365, CVE-2021-27364, CVE-2021-27363
- Enable CONFIG_FANOTIFY_ACCESS_PERMISSIONS

* Wed Mar 17 2021 Nicolas Ontiveros <niontive@microsoft.com> - 5.10.21.1-2
- Disable QAT kernel configs

* Thu Mar 11 2021 Chris Co <chrco@microsoft.com> - 5.10.21.1-1
- Update source to 5.10.21.1
- Add virtio drivers to be installed into initrd
- Address CVE-2021-26930, CVE-2020-35499, CVE-2021-26931, CVE-2021-26932

* Fri Mar 05 2021 Chris Co <chrco@microsoft.com> - 5.10.13.1-4
- Enable kernel lockdown config

* Thu Mar 04 2021 Suresh Babu Chalamalasetty <schalam@microsoft.com> - 5.10.13.1-3
- Add configs for CONFIG_BNXT bnxt_en and MSR drivers

* Mon Feb 22 2021 Thomas Crain <thcrain@microsoft.com> - 5.10.13.1-2
- Add configs for speakup and uinput drivers
- Add kernel-drivers-accessibility subpackage

* Thu Feb 18 2021 Chris Co <chrco@microsoft.com> - 5.10.13.1-1
- Update source to 5.10.13.1
- Remove patch to publish efi tpm event log on ARM. Present in updated source.
- Remove patch for arm64 hyperv support. Present in updated source.
- Account for new module.lds location on aarch64
- Remove CONFIG_GCC_PLUGIN_RANDSTRUCT
- Add CONFIG_SCSI_SMARTPQI=y

* Thu Feb 11 2021 Nicolas Ontiveros <niontive@microsoft.com> - 5.4.91-5
- Add configs to enable tcrypt in FIPS mode

* Tue Feb 09 2021 Nicolas Ontiveros <niontive@microsoft.com> - 5.4.91-4
- Use OpenSSL to perform HMAC calc

* Thu Jan 28 2021 Nicolas Ontiveros <niontive@microsoft.com> - 5.4.91-3
- Add configs for userspace crypto support
- HMAC calc the kernel for FIPS

* Wed Jan 27 2021 Daniel McIlvaney <damcilva@microsoft.com> - 5.4.91-2
- Enable dm-verity boot support with FEC

* Wed Jan 20 2021 Chris Co <chrco@microsoft.com> - 5.4.91-1
- Update source to 5.4.91
- Address CVE-2020-29569, CVE-2020-28374, CVE-2020-36158
- Remove patch to fix GUI installer crash. Fixed in updated source.

* Tue Jan 12 2021 Rachel Menge <rachelmenge@microsoft.com> - 5.4.83-4
- Add imx8mq support

* Sat Jan 09 2021 Andrew Phelps <anphel@microsoft.com> - 5.4.83-3
- Add patch to fix GUI installer crash

* Mon Dec 28 2020 Nicolas Ontiveros <niontive@microsoft.com> - 5.4.83-2
- Address CVE-2020-27777

* Tue Dec 15 2020 Henry Beberman <henry.beberman@microsoft.com> - 5.4.83-1
- Update source to 5.4.83
- Address CVE-2020-14351, CVE-2020-14381, CVE-2020-25656, CVE-2020-25704,
  CVE-2020-29534, CVE-2020-29660, CVE-2020-29661

* Fri Dec 04 2020 Chris Co <chrco@microsoft.com> - 5.4.81-1
- Update source to 5.4.81
- Remove patch for kexec in HyperV. Integrated in 5.4.81.
- Address CVE-2020-25705, CVE-2020-15436, CVE-2020-28974, CVE-2020-29368,
  CVE-2020-29369, CVE-2020-29370, CVE-2020-29374, CVE-2020-29373, CVE-2020-28915,
  CVE-2020-28941, CVE-2020-27675, CVE-2020-15437, CVE-2020-29371, CVE-2020-29372,
  CVE-2020-27194, CVE-2020-27152

* Wed Nov 25 2020 Chris Co <chrco@microsoft.com> - 5.4.72-5
- Add patch to publish efi tpm event log on ARM

* Mon Nov 23 2020 Chris Co <chrco@microsoft.com> - 5.4.72-4
- Apply patch to fix kexec in HyperV

* Mon Nov 16 2020 Suresh Babu Chalamalasetty <schalam@microsoft.com> - 5.4.72-3
- Disable kernel config SLUB_DEBUG_ON due to tcp throughput perf impact

* Tue Nov 10 2020 Suresh Babu Chalamalasetty <schalam@microsoft.com> - 5.4.72-2
- Enable kernel configs for Arm64 HyperV, Ampere and Cavium SoCs support

* Mon Oct 26 2020 Chris Co <chrco@microsoft.com> - 5.4.72-1
- Update source to 5.4.72
- Remove patch to support CometLake e1000e ethernet. Integrated in 5.4.72.
- Add license file
- Lint spec
- Address CVE-2018-1000026, CVE-2018-16880, CVE-2020-12464, CVE-2020-12465,
  CVE-2020-12659, CVE-2020-15780, CVE-2020-14356, CVE-2020-14386, CVE-2020-25645,
  CVE-2020-25643, CVE-2020-25211, CVE-2020-25212, CVE-2008-4609, CVE-2020-14331,
  CVE-2010-0298, CVE-2020-10690, CVE-2020-25285, CVE-2020-10711, CVE-2019-3887,
  CVE-2020-14390, CVE-2019-19338, CVE-2019-20810, CVE-2020-10766, CVE-2020-10767,
  CVE-2020-10768, CVE-2020-10781, CVE-2020-12768, CVE-2020-14314, CVE-2020-14385,
  CVE-2020-25641, CVE-2020-26088, CVE-2020-10942, CVE-2020-12826, CVE-2019-3016,
  CVE-2019-3819, CVE-2020-16166, CVE-2020-11608, CVE-2020-11609, CVE-2020-25284,
  CVE-2020-12888, CVE-2017-8244, CVE-2017-8245, CVE-2017-8246, CVE-2009-4484,
  CVE-2015-5738, CVE-2007-4998, CVE-2010-0309, CVE-2011-0640, CVE-2020-12656,
  CVE-2011-2519, CVE-1999-0656, CVE-2010-4563, CVE-2019-20794, CVE-1999-0524

* Fri Oct 16 2020 Suresh Babu Chalamalasetty <schalam@microsoft.com> - 5.4.51-11
- Enable QAT kernel configs

* Fri Oct 02 2020 Chris Co <chrco@microsoft.com> - 5.4.51-10
- Address CVE-2020-10757, CVE-2020-12653, CVE-2020-12657, CVE-2010-3865,
  CVE-2020-11668, CVE-2020-12654, CVE-2020-24394, CVE-2020-8428

* Fri Oct 02 2020 Chris Co <chrco@microsoft.com> - 5.4.51-9
- Fix aarch64 build error

* Wed Sep 30 2020 Emre Girgin <mrgirgin@microsoft.com> - 5.4.51-8
- Update postun script to deal with removal in case of another installed kernel.

* Fri Sep 25 2020 Suresh Babu Chalamalasetty <schalam@microsoft.com> - 5.4.51-7
- Enable Mellanox kernel configs

* Wed Sep 23 2020 Daniel McIlvaney <damcilva@microsoft.com> - 5.4.51-6
- Enable CONFIG_IMA (measurement only) and associated configs

* Thu Sep 03 2020 Daniel McIlvaney <damcilva@microsoft.com> - 5.4.51-5
- Add code to check for missing config flags in the checked in configs

* Thu Sep 03 2020 Chris Co <chrco@microsoft.com> - 5.4.51-4
- Apply additional kernel hardening configs

* Thu Sep 03 2020 Chris Co <chrco@microsoft.com> - 5.4.51-3
- Bump release number due to kernel-signed-<arch> package update
- Minor aarch64 config and changelog cleanup

* Tue Sep 01 2020 Chris Co <chrco@microsoft.com> - 5.4.51-2
- Update source hash

* Wed Aug 19 2020 Chris Co <chrco@microsoft.com> - 5.4.51-1
- Update source to 5.4.51
- Enable DXGKRNL config
- Address CVE-2020-11494, CVE-2020-11565, CVE-2020-12655, CVE-2020-12771,
  CVE-2020-13974, CVE-2020-15393, CVE-2020-8647, CVE-2020-8648, CVE-2020-8649,
  CVE-2020-9383, CVE-2020-11725

* Wed Aug 19 2020 Chris Co <chrco@microsoft.com> - 5.4.42-12
- Remove the signed package depends

* Tue Aug 18 2020 Chris Co <chrco@microsoft.com> - 5.4.42-11
- Remove signed subpackage

* Mon Aug 17 2020 Chris Co <chrco@microsoft.com> - 5.4.42-10
- Enable BPF, PC104, userfaultfd, SLUB sysfs, SMC, XDP sockets monitoring configs

* Fri Aug 07 2020 Mateusz Malisz <mamalisz@microsoft.com> - 5.4.42-9
- Add crashkernel=128M to the kernel cmdline
- Update config to support kexec and kexec_file_load

* Tue Aug 04 2020 Pawel Winogrodzki <pawelwi@microsoft.com> - 5.4.42-8
- Updating "KBUILD_BUILD_VERSION" and "KBUILD_BUILD_HOST" with correct
  distribution name.

* Wed Jul 22 2020 Chris Co <chrco@microsoft.com> - 5.4.42-7
- Address CVE-2020-8992, CVE-2020-12770, CVE-2020-13143, CVE-2020-11884

* Fri Jul 17 2020 Suresh Babu Chalamalasetty <schalam@microsoft.com> - 5.4.42-6
- Enable CONFIG_MLX5_CORE_IPOIB and CONFIG_INFINIBAND_IPOIB config flags

* Fri Jul 17 2020 Suresh Babu Chalamalasetty <schalam@microsoft.com> - 5.4.42-5
- Adding XDP config flag

* Thu Jul 09 2020 Anand Muthurajan <anandm@microsoft.com> - 5.4.42-4
- Enable CONFIG_QED, CONFIG_QEDE, CONFIG_QED_SRIOV and CONFIG_QEDE_VXLAN flags

* Wed Jun 24 2020 Chris Co <chrco@microsoft.com> - 5.4.42-3
- Regenerate input config files

* Fri Jun 19 2020 Chris Co <chrco@microsoft.com> - 5.4.42-2
- Add kernel-secure subpackage and macros for adding offline signed kernels

* Fri Jun 12 2020 Chris Co <chrco@microsoft.com> - 5.4.42-1
- Update source to 5.4.42

* Thu Jun 11 2020 Chris Co <chrco@microsoft.com> - 5.4.23-17
- Enable PAGE_POISONING configs
- Disable PROC_KCORE config
- Enable RANDOM_TRUST_CPU config for x86_64

* Fri Jun 05 2020 Suresh Babu Chalamalasetty <schalam@microsoft.com> - 5.4.23-16
- Adding BPF config flags

* Thu Jun 04 2020 Chris Co <chrco@microsoft.com> - 5.4.23-15
- Add config support for USB video class devices

* Wed Jun 03 2020 Nicolas Ontiveros <niontive@microsoft.com> - 5.4.23-14
- Add CONFIG_CRYPTO_XTS=y to config.

* Wed Jun 03 2020 Chris Co <chrco@microsoft.com> - 5.4.23-13
- Add patch to support CometLake e1000e ethernet
- Remove drivers-gpu subpackage
- Inline the initramfs trigger and postun source files
- Remove rpi3 dtb and ls1012 dtb subpackages

* Wed May 27 2020 Chris Co <chrco@microsoft.com> - 5.4.23-12
- Update arm64 security configs
- Disable devmem in x86_64 config

* Tue May 26 2020 Daniel Mihai <dmihai@microsoft.com> - 5.4.23-11
- Disabled Reliable Datagram Sockets protocol (CONFIG_RDS).

* Fri May 22 2020 Emre Girgin <mrgirgin@microsoft.com> - 5.4.23-10
- Change /boot directory permissions to 600.

* Thu May 21 2020 Chris Co <chrco@microsoft.com> - 5.4.23-9
- Update x86_64 security configs

* Wed May 20 2020 Suresh Babu Chalamalasetty <schalam@microsoft.com> - 5.4.23-8
- Adding InfiniBand config flags

* Mon May 11 2020 Anand Muthurajan <anandm@microsoft.com> - 5.4.23-7
- Adding PPP config flags

* Tue Apr 28 2020 Emre Girgin <mrgirgin@microsoft.com> - 5.4.23-6
- Renaming Linux-PAM to pam

* Tue Apr 28 2020 Emre Girgin <mrgirgin@microsoft.com> - 5.4.23-5
- Renaming linux to kernel

* Tue Apr 14 2020 Emre Girgin <mrgirgin@microsoft.com> - 5.4.23-4
- Remove linux-aws and linux-esx references.
- Remove kat_build usage.
- Remove ENA module.

* Fri Apr 10 2020 Emre Girgin <mrgirgin@microsoft.com> - 5.4.23-3
- Remove xml-security-c dependency.

* Wed Apr 08 2020 Nicolas Ontiveros <niontive@microsoft.com> - 5.4.23-2
- Remove toybox and only use coreutils for requires.

* Tue Dec 10 2019 Chris Co <chrco@microsoft.com> - 5.4.23-1
- Update to Microsoft Linux Kernel 5.4.23
- Remove patches
- Update ENA module to 2.1.2 to work with Linux 5.4.23
- Remove xr module
- Remove Xen tmem module from dracut module list to fix initramfs creation
- Add patch to fix missing trans_pgd header in aarch64 build

* Fri Oct 11 2019 Henry Beberman <hebeberm@microsoft.com> - 4.19.52-8
- Enable Hyper-V TPM in config

* Tue Sep 03 2019 Mateusz Malisz <mamalisz@microsoft.com> - 4.19.52-7
- Initial CBL-Mariner import from Photon (license: Apache2).

* Thu Jul 25 2019 Keerthana K <keerthanak@vmware.com> - 4.19.52-6
- Fix postun scriplet.

* Thu Jul 11 2019 Keerthana K <keerthanak@vmware.com> - 4.19.52-5
- Enable kernel configs necessary for BPF Compiler Collection (BCC).

* Wed Jul 10 2019 Srivatsa S. Bhat (VMware) <srivatsa@csail.mit.edu> 4.19.52-4
- Deprecate linux-aws-tools in favor of linux-tools.

* Tue Jul 02 2019 Alexey Makhalov <amakhalov@vmware.com> - 4.19.52-3
- Fix 9p vsock 16bit port issue.

* Thu Jun 20 2019 Tapas Kundu <tkundu@vmware.com> - 4.19.52-2
- Enabled CONFIG_I2C_CHARDEV to support lm-sensors

* Mon Jun 17 2019 Srivatsa S. Bhat (VMware) <srivatsa@csail.mit.edu> 4.19.52-1
- Update to version 4.19.52
- Fix CVE-2019-12456, CVE-2019-12379, CVE-2019-12380, CVE-2019-12381,
- CVE-2019-12382, CVE-2019-12378, CVE-2019-12455

* Tue May 28 2019 Srivatsa S. Bhat (VMware) <srivatsa@csail.mit.edu> 4.19.40-3
- Change default I/O scheduler to 'deadline' to fix performance issue.

* Tue May 14 2019 Keerthana K <keerthanak@vmware.com> - 4.19.40-2
- Fix to parse through /boot folder and update symlink (/boot/photon.cfg) if
- mulitple kernels are installed and current linux kernel is removed.

* Tue May 07 2019 Ajay Kaher <akaher@vmware.com> - 4.19.40-1
- Update to version 4.19.40

* Thu Apr 11 2019 Srivatsa S. Bhat (VMware) <srivatsa@csail.mit.edu> 4.19.32-3
- Update config_aarch64 to fix ARM64 build.

* Fri Mar 29 2019 Srivatsa S. Bhat (VMware) <srivatsa@csail.mit.edu> 4.19.32-2
- Fix CVE-2019-10125

* Wed Mar 27 2019 Srivatsa S. Bhat (VMware) <srivatsa@csail.mit.edu> 4.19.32-1
- Update to version 4.19.32

* Thu Mar 14 2019 Srivatsa S. Bhat (VMware) <srivatsa@csail.mit.edu> 4.19.29-1
- Update to version 4.19.29

* Tue Mar 05 2019 Ajay Kaher <akaher@vmware.com> - 4.19.26-1
- Update to version 4.19.26

* Thu Feb 21 2019 Him Kalyan Bordoloi <bordoloih@vmware.com> - 4.19.15-3
- Fix CVE-2019-8912

* Thu Jan 24 2019 Alexey Makhalov <amakhalov@vmware.com> - 4.19.15-2
- Add WiFi (ath10k), sensors (i2c,spi), usb support for NXP LS1012A board.

* Tue Jan 15 2019 Srivatsa S. Bhat (VMware) <srivatsa@csail.mit.edu> 4.19.15-1
- Update to version 4.19.15

* Fri Jan 11 2019 Srinidhi Rao <srinidhir@vmware.com> - 4.19.6-7
- Add Network support for NXP LS1012A board.

* Wed Jan 09 2019 Ankit Jain <ankitja@vmware.com> - 4.19.6-6
- Enable following for x86_64 and aarch64:
-  Enable Kernel Address Space Layout Randomization.
-  Enable CONFIG_SECURITY_NETWORK_XFRM

* Fri Jan 04 2019 Srivatsa S. Bhat (VMware) <srivatsa@csail.mit.edu> 4.19.6-5
- Enable AppArmor by default.

* Wed Jan 02 2019 Alexey Makhalov <amakhalov@vmware.com> - 4.19.6-4
- .config: added Compulab fitlet2 device drivers
- .config_aarch64: added gpio sysfs support
- renamed -sound to -drivers-sound

* Tue Jan 01 2019 Ajay Kaher <akaher@vmware.com> - 4.19.6-3
- .config: Enable CONFIG_PCI_HYPERV driver

* Wed Dec 19 2018 Srinidhi Rao <srinidhir@vmware.com> - 4.19.6-2
- Add NXP LS1012A support.

* Mon Dec 10 2018 Srivatsa S. Bhat (VMware) <srivatsa@csail.mit.edu> 4.19.6-1
- Update to version 4.19.6

* Fri Dec 07 2018 Alexey Makhalov <amakhalov@vmware.com> - 4.19.1-3
- .config: added qmi wwan module

* Mon Nov 12 2018 Ajay Kaher <akaher@vmware.com> - 4.19.1-2
- Fix config_aarch64 for 4.19.1

* Mon Nov 05 2018 Srivatsa S. Bhat (VMware) <srivatsa@csail.mit.edu> 4.19.1-1
- Update to version 4.19.1

* Tue Oct 16 2018 Him Kalyan Bordoloi <bordoloih@vmware.com> - 4.18.9-5
- Change in config to enable drivers for zigbee and GPS

* Fri Oct 12 2018 Ajay Kaher <akaher@vmware.com> - 4.18.9-4
- Enable LAN78xx for aarch64 rpi3

* Fri Oct 5 2018 Ajay Kaher <akaher@vmware.com> - 4.18.9-3
- Fix config_aarch64 for 4.18.9
- Add module.lds for aarch64

* Wed Oct 03 2018 Srivatsa S. Bhat <srivatsa@csail.mit.edu> 4.18.9-2
- Use updated steal time accounting patch.
- .config: Enable CONFIG_CPU_ISOLATION and a few networking options
- that got accidentally dropped in the last update.

* Mon Oct 1 2018 Srivatsa S. Bhat <srivatsa@csail.mit.edu> 4.18.9-1
- Update to version 4.18.9

* Tue Sep 25 2018 Ajay Kaher <akaher@vmware.com> - 4.14.67-2
- Build hang (at make oldconfig) fix in config_aarch64

* Wed Sep 19 2018 Srivatsa S. Bhat <srivatsa@csail.mit.edu> 4.14.67-1
- Update to version 4.14.67

* Tue Sep 18 2018 Srivatsa S. Bhat <srivatsa@csail.mit.edu> 4.14.54-7
- Add rdrand-based RNG driver to enhance kernel entropy.

* Sun Sep 02 2018 Srivatsa S. Bhat <srivatsa@csail.mit.edu> 4.14.54-6
- Add full retpoline support by building with retpoline-enabled gcc.

* Thu Aug 30 2018 Srivatsa S. Bhat <srivatsa@csail.mit.edu> 4.14.54-5
- Apply out-of-tree patches needed for AppArmor.

* Wed Aug 22 2018 Alexey Makhalov <amakhalov@vmware.com> - 4.14.54-4
- Fix overflow kernel panic in rsi driver.
- .config: enable BT stack, enable GPIO sysfs.
- Add Exar USB serial driver.

* Fri Aug 17 2018 Ajay Kaher <akaher@vmware.com> - 4.14.54-3
- Enabled USB PCI in config_aarch64
- Build hang (at make oldconfig) fix in config_aarch64

* Thu Jul 19 2018 Alexey Makhalov <amakhalov@vmware.com> - 4.14.54-2
- .config: usb_serial_pl2303=m,wlan=y,can=m,gpio=y,pinctrl=y,iio=m

* Mon Jul 09 2018 Him Kalyan Bordoloi <bordoloih@vmware.com> - 4.14.54-1
- Update to version 4.14.54

* Fri Jan 26 2018 Alexey Makhalov <amakhalov@vmware.com> - 4.14.8-2
- Added vchiq entry to rpi3 dts
- Added dtb-rpi3 subpackage

* Fri Dec 22 2017 Alexey Makhalov <amakhalov@vmware.com> - 4.14.8-1
- Version update

* Wed Dec 13 2017 Alexey Makhalov <amakhalov@vmware.com> - 4.9.66-4
- KAT build support

* Thu Dec 07 2017 Alexey Makhalov <amakhalov@vmware.com> - 4.9.66-3
- Aarch64 support

* Tue Dec 05 2017 Alexey Makhalov <amakhalov@vmware.com> - 4.9.66-2
- Sign and compress modules after stripping. fips=1 requires signed modules

* Mon Dec 04 2017 Srivatsa S. Bhat <srivatsa@csail.mit.edu> 4.9.66-1
- Version update

* Tue Nov 21 2017 Srivatsa S. Bhat <srivatsa@csail.mit.edu> 4.9.64-1
- Version update

* Mon Nov 06 2017 Srivatsa S. Bhat <srivatsa@csail.mit.edu> 4.9.60-1
- Version update

* Wed Oct 11 2017 Srivatsa S. Bhat <srivatsa@csail.mit.edu> 4.9.53-3
- Add patch "KVM: Don't accept obviously wrong gsi values via
    KVM_IRQFD" to fix CVE-2017-1000252.

* Tue Oct 10 2017 Alexey Makhalov <amakhalov@vmware.com> - 4.9.53-2
- Build hang (at make oldconfig) fix.

* Thu Oct 05 2017 Srivatsa S. Bhat <srivatsa@csail.mit.edu> 4.9.53-1
- Version update

* Mon Oct 02 2017 Srivatsa S. Bhat <srivatsa@csail.mit.edu> 4.9.52-3
- Allow privileged CLONE_NEWUSER from nested user namespaces.

* Mon Oct 02 2017 Srivatsa S. Bhat <srivatsa@csail.mit.edu> 4.9.52-2
- Fix CVE-2017-11472 (ACPICA: Namespace: fix operand cache leak)

* Mon Oct 02 2017 Srivatsa S. Bhat <srivatsa@csail.mit.edu> 4.9.52-1
- Version update

* Mon Sep 18 2017 Alexey Makhalov <amakhalov@vmware.com> - 4.9.47-2
- Requires coreutils or toybox

* Mon Sep 04 2017 Alexey Makhalov <amakhalov@vmware.com> - 4.9.47-1
- Fix CVE-2017-11600

* Tue Aug 22 2017 Anish Swaminathan <anishs@vmware.com> - 4.9.43-2
- Add missing xen block drivers

* Mon Aug 14 2017 Alexey Makhalov <amakhalov@vmware.com> - 4.9.43-1
- Version update
- [feature] new sysctl option unprivileged_userns_clone

* Wed Aug 09 2017 Alexey Makhalov <amakhalov@vmware.com> - 4.9.41-2
- Fix CVE-2017-7542
- [bugfix] Added ccm,gcm,ghash,lzo crypto modules to avoid
    panic on modprobe tcrypt

* Mon Aug 07 2017 Alexey Makhalov <amakhalov@vmware.com> - 4.9.41-1
- Version update

* Fri Aug 04 2017 Bo Gan <ganb@vmware.com> - 4.9.38-6
- Fix initramfs triggers

* Tue Aug 01 2017 Anish Swaminathan <anishs@vmware.com> - 4.9.38-5
- Allow some algorithms in FIPS mode
- Reverts 284a0f6e87b0721e1be8bca419893902d9cf577a and backports
- bcf741cb779283081db47853264cc94854e7ad83 in the kernel tree
- Enable additional NF features

* Fri Jul 21 2017 Anish Swaminathan <anishs@vmware.com> - 4.9.38-4
- Add patches in Hyperv codebase

* Fri Jul 21 2017 Anish Swaminathan <anishs@vmware.com> - 4.9.38-3
- Add missing hyperv drivers

* Thu Jul 20 2017 Alexey Makhalov <amakhalov@vmware.com> - 4.9.38-2
- Disable scheduler beef up patch

* Tue Jul 18 2017 Alexey Makhalov <amakhalov@vmware.com> - 4.9.38-1
- Fix CVE-2017-11176 and CVE-2017-10911

* Mon Jul 03 2017 Xiaolin Li <xiaolinl@vmware.com> - 4.9.34-3
- Add libdnet-devel, kmod-devel and libmspack-devel to BuildRequires

* Thu Jun 29 2017 Divya Thaluru <dthaluru@vmware.com> - 4.9.34-2
- Added obsolete for deprecated linux-dev package

* Wed Jun 28 2017 Alexey Makhalov <amakhalov@vmware.com> - 4.9.34-1
- [feature] 9P FS security support
- [feature] DM Delay target support
- Fix CVE-2017-1000364 ("stack clash") and CVE-2017-9605

* Thu Jun 8 2017 Alexey Makhalov <amakhalov@vmware.com> - 4.9.31-1
- Fix CVE-2017-8890, CVE-2017-9074, CVE-2017-9075, CVE-2017-9076
    CVE-2017-9077 and CVE-2017-9242
- [feature] IPV6 netfilter NAT table support

* Fri May 26 2017 Alexey Makhalov <amakhalov@vmware.com> - 4.9.30-1
- Added ENA driver for AMI
- Fix CVE-2017-7487 and CVE-2017-9059

* Wed May 17 2017 Vinay Kulkarni <kulkarniv@vmware.com> - 4.9.28-2
- Enable IPVLAN module.

* Tue May 16 2017 Alexey Makhalov <amakhalov@vmware.com> - 4.9.28-1
- Version update

* Wed May 10 2017 Alexey Makhalov <amakhalov@vmware.com> - 4.9.27-1
- Version update

* Sun May 7 2017 Alexey Makhalov <amakhalov@vmware.com> - 4.9.26-1
- Version update
- Removed version suffix from config file name

* Thu Apr 27 2017 Bo Gan <ganb@vmware.com> - 4.9.24-2
- Support dynamic initrd generation

* Tue Apr 25 2017 Alexey Makhalov <amakhalov@vmware.com> - 4.9.24-1
- Fix CVE-2017-6874 and CVE-2017-7618.
- Fix audit-devel BuildRequires.
- .config: build nvme and nvme-core in kernel.

* Mon Mar 6 2017 Alexey Makhalov <amakhalov@vmware.com> - 4.9.13-2
- .config: NSX requirements for crypto and netfilter

* Tue Feb 28 2017 Alexey Makhalov <amakhalov@vmware.com> - 4.9.13-1
- Update to linux-4.9.13 to fix CVE-2017-5986 and CVE-2017-6074

* Thu Feb 09 2017 Alexey Makhalov <amakhalov@vmware.com> - 4.9.9-1
- Update to linux-4.9.9 to fix CVE-2016-10153, CVE-2017-5546,
    CVE-2017-5547, CVE-2017-5548 and CVE-2017-5576.
- .config: added CRYPTO_FIPS support.

* Tue Jan 10 2017 Alexey Makhalov <amakhalov@vmware.com> - 4.9.2-1
- Update to linux-4.9.2 to fix CVE-2016-10088
- Move linux-tools.spec to linux.spec as -tools subpackage

* Mon Dec 19 2016 Xiaolin Li <xiaolinl@vmware.com> - 4.9.0-2
- BuildRequires Linux-PAM-devel

* Mon Dec 12 2016 Alexey Makhalov <amakhalov@vmware.com> - 4.9.0-1
- Update to linux-4.9.0
- Add paravirt stolen time accounting feature (from linux-esx),
    but disable it by default (no-vmw-sta cmdline parameter)

* Thu Dec  8 2016 Alexey Makhalov <amakhalov@vmware.com> - 4.4.35-3
- net-packet-fix-race-condition-in-packet_set_ring.patch
    to fix CVE-2016-8655

* Wed Nov 30 2016 Alexey Makhalov <amakhalov@vmware.com> - 4.4.35-2
- Expand `uname -r` with release number
- Check for build-id matching
- Added syscalls tracing support
- Compress modules

* Mon Nov 28 2016 Alexey Makhalov <amakhalov@vmware.com> - 4.4.35-1
- Update to linux-4.4.35
- vfio-pci-fix-integer-overflows-bitmask-check.patch
    to fix CVE-2016-9083

* Tue Nov 22 2016 Alexey Makhalov <amakhalov@vmware.com> - 4.4.31-4
- net-9p-vsock.patch

* Thu Nov 17 2016 Alexey Makhalov <amakhalov@vmware.com> - 4.4.31-3
- tty-prevent-ldisc-drivers-from-re-using-stale-tty-fields.patch
    to fix CVE-2015-8964

* Tue Nov 15 2016 Alexey Makhalov <amakhalov@vmware.com> - 4.4.31-2
- .config: add cgrup_hugetlb support
- .config: add netfilter_xt_{set,target_ct} support
- .config: add netfilter_xt_match_{cgroup,ipvs} support

* Thu Nov 10 2016 Alexey Makhalov <amakhalov@vmware.com> - 4.4.31-1
- Update to linux-4.4.31

* Fri Oct 21 2016 Alexey Makhalov <amakhalov@vmware.com> - 4.4.26-1
- Update to linux-4.4.26

* Wed Oct 19 2016 Alexey Makhalov <amakhalov@vmware.com> - 4.4.20-6
- net-add-recursion-limit-to-GRO.patch
- scsi-arcmsr-buffer-overflow-in-arcmsr_iop_message_xfer.patch

* Tue Oct 18 2016 Alexey Makhalov <amakhalov@vmware.com> - 4.4.20-5
- ipip-properly-mark-ipip-GRO-packets-as-encapsulated.patch
- tunnels-dont-apply-GRO-to-multiple-layers-of-encapsulation.patch

* Mon Oct  3 2016 Alexey Makhalov <amakhalov@vmware.com> - 4.4.20-4
- Package vmlinux with PROGBITS sections in -debuginfo subpackage

* Tue Sep 27 2016 Alexey Makhalov <amakhalov@vmware.com> - 4.4.20-3
- .config: CONFIG_IP_SET_HASH_{IPMARK,MAC}=m

* Tue Sep 20 2016 Alexey Makhalov <amakhalov@vmware.com> - 4.4.20-2
- Add -release number for /boot/* files
- Use initrd.img with version and release number
- Rename -dev subpackage to -devel

* Wed Sep  7 2016 Alexey Makhalov <amakhalov@vmware.com> - 4.4.20-1
- Update to linux-4.4.20
- apparmor-fix-oops-validate-buffer-size-in-apparmor_setprocattr.patch
- keys-fix-asn.1-indefinite-length-object-parsing.patch

* Thu Aug 25 2016 Alexey Makhalov <amakhalov@vmware.com> - 4.4.8-11
- vmxnet3 patches to bumpup a version to 1.4.8.0

* Wed Aug 10 2016 Alexey Makhalov <amakhalov@vmware.com> - 4.4.8-10
- Added VSOCK-Detach-QP-check-should-filter-out-non-matching-QPs.patch
- .config: pmem hotplug + ACPI NFIT support
- .config: enable EXPERT mode, disable UID16 syscalls

* Thu Jul 07 2016 Alexey Makhalov <amakhalov@vmware.com> - 4.4.8-9
- .config: pmem + fs_dax support

* Fri Jun 17 2016 Alexey Makhalov <amakhalov@vmware.com> - 4.4.8-8
- patch: e1000e-prevent-div-by-zero-if-TIMINCA-is-zero.patch
- .config: disable rt group scheduling - not supported by systemd

* Wed Jun 15 2016 Harish Udaiya Kumar <hudaiyakumar@vmware.com> - 4.4.8-7
- fixed the capitalization for - System.map

* Thu May 26 2016 Alexey Makhalov <amakhalov@vmware.com> - 4.4.8-6
- patch: REVERT-sched-fair-Beef-up-wake_wide.patch

* Tue May 24 2016 Priyesh Padmavilasom <ppadmavilasom@vmware.com> - 4.4.8-5
- GA - Bump release of all rpms

* Mon May 23 2016 Harish Udaiya Kumar <hudaiyakumar@vmware.com> - 4.4.8-4
- Fixed generation of debug symbols for kernel modules & vmlinux.

* Mon May 23 2016 Divya Thaluru <dthaluru@vmware.com> - 4.4.8-3
- Added patches to fix CVE-2016-3134, CVE-2016-3135

* Wed May 18 2016 Harish Udaiya Kumar <hudaiyakumar@vmware.com> - 4.4.8-2
- Enabled CONFIG_UPROBES in config as needed by ktap

* Wed May 04 2016 Alexey Makhalov <amakhalov@vmware.com> - 4.4.8-1
- Update to linux-4.4.8
- Added net-Drivers-Vmxnet3-set-... patch

* Tue May 03 2016 Vinay Kulkarni <kulkarniv@vmware.com> - 4.2.0-27
- Compile Intel GigE and VMXNET3 as part of kernel.

* Thu Apr 28 2016 Nick Shi <nshi@vmware.com> - 4.2.0-26
- Compile cramfs.ko to allow mounting cramfs image

* Tue Apr 12 2016 Vinay Kulkarni <kulkarniv@vmware.com> - 4.2.0-25
- Revert network interface renaming disable in kernel.

* Tue Mar 29 2016 Alexey Makhalov <amakhalov@vmware.com> - 4.2.0-24
- Support kmsg dumping to vmware.log on panic
- sunrpc: xs_bind uses ip_local_reserved_ports

* Mon Mar 28 2016 Harish Udaiya Kumar <hudaiyakumar@vmware.com> - 4.2.0-23
- Enabled Regular stack protection in Linux kernel in config

* Thu Mar 17 2016 Harish Udaiya Kumar <hudaiyakumar@vmware.com> - 4.2.0-22
- Restrict the permissions of the /boot/System.map-X file

* Fri Mar 04 2016 Alexey Makhalov <amakhalov@vmware.com> - 4.2.0-21
- Patch: SUNRPC: Do not reuse srcport for TIME_WAIT socket.

* Wed Mar 02 2016 Alexey Makhalov <amakhalov@vmware.com> - 4.2.0-20
- Patch: SUNRPC: Ensure that we wait for connections to complete
    before retrying

* Fri Feb 26 2016 Alexey Makhalov <amakhalov@vmware.com> - 4.2.0-19
- Disable watchdog under VMware hypervisor.

* Thu Feb 25 2016 Alexey Makhalov <amakhalov@vmware.com> - 4.2.0-18
- Added rpcsec_gss_krb5 and nfs_fscache

* Mon Feb 22 2016 Alexey Makhalov <amakhalov@vmware.com> - 4.2.0-17
- Added sysctl param to control weighted_cpuload() behavior

* Thu Feb 18 2016 Divya Thaluru <dthaluru@vmware.com> - 4.2.0-16
- Disabling network renaming

* Sun Feb 14 2016 Alexey Makhalov <amakhalov@vmware.com> - 4.2.0-15
- veth patch: don’t modify ip_summed

* Thu Feb 11 2016 Alexey Makhalov <amakhalov@vmware.com> - 4.2.0-14
- Full tickless -> idle tickless + simple CPU time accounting
- SLUB -> SLAB
- Disable NUMA balancing
- Disable stack protector
- No build_forced no-CBs CPUs
- Disable Expert configuration mode
- Disable most of debug features from 'Kernel hacking'

* Mon Feb 08 2016 Alexey Makhalov <amakhalov@vmware.com> - 4.2.0-13
- Double tcp_mem limits, patch is added.

* Wed Feb 03 2016 Anish Swaminathan <anishs@vmware.com> -  4.2.0-12
- Fixes for CVE-2015-7990/6937 and CVE-2015-8660.

* Tue Jan 26 2016 Anish Swaminathan <anishs@vmware.com> - 4.2.0-11
- Revert CONFIG_HZ=250

* Fri Jan 22 2016 Alexey Makhalov <amakhalov@vmware.com> - 4.2.0-10
- Fix for CVE-2016-0728

* Wed Jan 13 2016 Alexey Makhalov <amakhalov@vmware.com> - 4.2.0-9
- CONFIG_HZ=250

* Tue Jan 12 2016 Mahmoud Bassiouny <mbassiouny@vmware.com> - 4.2.0-8
- Remove rootfstype from the kernel parameter.

* Mon Jan 04 2016 Harish Udaiya Kumar <hudaiyakumar@vmware.com> - 4.2.0-7
- Disabled all the tracing options in kernel config.
- Disabled preempt.
- Disabled sched autogroup.

* Thu Dec 17 2015 Harish Udaiya Kumar <hudaiyakumar@vmware.com> - 4.2.0-6
- Enabled kprobe for systemtap & disabled dynamic function tracing in config

* Fri Dec 11 2015 Harish Udaiya Kumar <hudaiyakumar@vmware.com> - 4.2.0-5
- Added oprofile kernel driver sub-package.

* Fri Nov 13 2015 Mahmoud Bassiouny <mbassiouny@vmware.com> - 4.2.0-4
- Change the linux image directory.

* Wed Nov 11 2015 Harish Udaiya Kumar <hudaiyakumar@vmware.com> - 4.2.0-3
- Added the build essential files in the dev sub-package.

* Mon Nov 09 2015 Vinay Kulkarni <kulkarniv@vmware.com> - 4.2.0-2
- Enable Geneve module support for generic kernel.

* Fri Oct 23 2015 Harish Udaiya Kumar <hudaiyakumar@vmware.com> - 4.2.0-1
- Upgraded the generic linux kernel to version 4.2.0 & and updated timer handling to full tickless mode.

* Tue Sep 22 2015 Harish Udaiya Kumar <hudaiyakumar@vmware.com> - 4.0.9-5
- Added driver support for frame buffer devices and ACPI

* Wed Sep 2 2015 Alexey Makhalov <amakhalov@vmware.com> - 4.0.9-4
- Added mouse ps/2 module.

* Fri Aug 14 2015 Alexey Makhalov <amakhalov@vmware.com> - 4.0.9-3
- Use photon.cfg as a symlink.

* Thu Aug 13 2015 Alexey Makhalov <amakhalov@vmware.com> - 4.0.9-2
- Added environment file(photon.cfg) for grub.

* Wed Aug 12 2015 Sharath George <sharathg@vmware.com> - 4.0.9-1
- Upgrading kernel version.

* Wed Aug 12 2015 Alexey Makhalov <amakhalov@vmware.com> - 3.19.2-5
- Updated OVT to version 10.0.0.
- Rename -gpu-drivers to -drivers-gpu in accordance to directory structure.
- Added -sound package/

* Tue Aug 11 2015 Anish Swaminathan<anishs@vmware.com> - 3.19.2-4
- Removed Requires dependencies.

* Fri Jul 24 2015 Harish Udaiya Kumar <hudaiyakumar@gmail.com> - 3.19.2-3
- Updated the config file to include graphics drivers.

* Mon May 18 2015 Touseef Liaqat <tliaqat@vmware.com> - 3.13.3-2
- Update according to UsrMove.

* Wed Nov 5 2014 Divya Thaluru <dthaluru@vmware.com> - 3.13.3-1
- Initial build. First version<|MERGE_RESOLUTION|>--- conflicted
+++ resolved
@@ -18,11 +18,7 @@
 Summary:        Linux Kernel
 Name:           kernel
 Version:        5.15.82.1
-<<<<<<< HEAD
-Release:        1%{?dist}
-=======
 Release:        2%{?dist}
->>>>>>> 8b802988
 License:        GPLv2
 Vendor:         Microsoft Corporation
 Distribution:   Mariner
@@ -410,12 +406,9 @@
 %{_sysconfdir}/bash_completion.d/bpftool
 
 %changelog
-<<<<<<< HEAD
-=======
 * Mon Dec 19 2022 Betty Lakes <bettylakes@microsoft.com> - 5.15.82.1-2
 - Turn on Generic Target Core Mod
 
->>>>>>> 8b802988
 * Tue Dec 13 2022 CBL-Mariner Servicing Account <cblmargh@microsoft.com> - 5.15.82.1-1
 - Auto-upgrade to 5.15.82.1
 
