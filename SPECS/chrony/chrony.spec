--- conflicted
+++ resolved
@@ -4,11 +4,7 @@
 
 Name:           chrony
 Version:        3.5.1
-<<<<<<< HEAD
-Release:        2%{?dist}
-=======
 Release:        3%{?dist}
->>>>>>> 2f96fa40
 Summary:        An NTP client/server
 Vendor:         Microsoft Corporation
 Distribution:   Mariner
@@ -205,12 +201,9 @@
 %dir %attr(-,chrony,chrony) %{_localstatedir}/log/chrony
 
 %changelog
-<<<<<<< HEAD
-=======
 * Fri Jan 15 2021 Andrew Phelps <anphel@microsoft.com> - 3.5.1-3
 - Add build requirements needed for check tests
 
->>>>>>> 2f96fa40
 * Thu Oct 01 2020 Thomas Crain <thcrain@microsoft.com> - 3.5.1-2
 - Remove chrony-wait service as a boot dependency
 
